from __future__ import division, print_function
import numpy as np
import os
from scipy.interpolate import interp1d
import peyote


class Interferometer:
    """Class for the Interferometer """

    def __init__(self, name, power_spectral_density, length, latitude, longitude, elevation, xarm_azimuth, yarm_azimuth,
                 xarm_tilt=0., yarm_tilt=0.):
        """
        Interferometer class

        :param name: interferometer name, e.g., H1
        :param power_spectral_density: PowerSpectralDensity object, default is aLIGO design sensitivity.
        :param length: length of the interferometer
        :param latitude: latitude North in degrees (South is negative)
        :param longitude: longitude East in degrees (West is negative)
        :param elevation: height above surface in meters
        :param xarm_azimuth: orientation of the x arm in degrees North of East
        :param yarm_azimuth: orientation of the y arm in degrees North of East
        :param xarm_tilt: tilt of the x arm in radians above the horizontal defined by ellipsoid earth model in
                          LIGO-T980044-08
        :param yarm_tilt: tilt of the y arm in radians above the horizontal
        """
        self.name = name
        self.length = length
        self.latitude = latitude * np.pi / 180  # convert to rads
        self.longitude = longitude * np.pi / 180
        self.elevation = elevation
        self.xarm_azimuth = xarm_azimuth * np.pi / 180
        self.yarm_azimuth = yarm_azimuth * np.pi / 180
        self.xarm_tilt = xarm_tilt
        self.yarm_tilt = yarm_tilt
        self.x = self.unit_vector_along_arm('x')
        self.y = self.unit_vector_along_arm('y')
        self.detector_tensor = self.detector_tensor()
        self.vertex = self.vertex_position_geocentric()
        self.power_spectral_density = power_spectral_density
        self.power_spectral_density_array = np.array([])
        self.amplitude_spectral_density_array = np.array([])
        self.data = np.array([])
        self.whitened_data = np.array([])
        self.frequency_array = []

    def antenna_response(self, ra, dec, time, psi, mode):
        """
        Calculate the antenna response function for a given sky location

        See Nishizawa et al. (2009) arXiv:0903.0528 for definitions of the polarisation tensors.
        [u, v, w] represent the Earth-frame
        [m, n, omega] represent the wave-frame
        Note: there is a typo in the definition of the wave-frame in Nishizawa et al.

        :param ra: right ascension in radians
        :param dec: declination in radians
        :param time: geocentric GPS time
        :param psi: binary polarisation angle counter-clockwise about the direction of propagation
        :param mode: polarisation mode
        :return: detector_response(theta, phi, psi, mode): antenna response for the specified mode.
        """
        polarization_tensor = peyote.utils.get_polarization_tensor(ra, dec, time, psi, mode)
        detector_response = np.einsum('ij,ij->', self.detector_tensor, polarization_tensor)
        return detector_response

    def detector_tensor(self):
        """
        Calculate the detector tensor from the unit vectors along each arm of the detector.

        See Eq. B6 of arXiv:gr-qc/0008066
        """
        detector_tensor = 0.5 * (np.einsum('i,j->ij', self.x, self.x) - np.einsum('i,j->ij', self.y, self.y))
        return detector_tensor

    def inject_signal(self, source, params):
        """
        Inject a signal into noise.

        Adds the requested signal to self.data

        :param source: source type
        :param params: parameters
        """
        signal = source.frequency_domain_strain(params)

        for mode in signal.keys():
            det_response = self.antenna_response(
                params['ra'], params['dec'], params['geocent_time'],
                params['psi'], mode)

            signal[mode] *= det_response
        signal_ifo = sum(signal.values())

        time_shift = self.time_delay_from_geocenter(
            params['ra'], params['dec'], params['geocent_time'])
<<<<<<< HEAD
        #signal_ifo *= np.exp(1j*2*np.pi*time_shift*source.frequency_array)
        signal_ifo *= np.exp(-1j*2*np.pi*time_shift)
=======
        signal_ifo *= np.exp(-1j * 2 * np.pi * time_shift)
>>>>>>> d1611ae9

        self.data += signal_ifo

    def unit_vector_along_arm(self, arm):
        """
        Calculate the unit vector pointing along the specified arm in cartesian Earth-based coordinates.

        See Eqs. B14-B17 in arXiv:gr-qc/0008066

        Input:
        arm - x or y arm of the detector
        Output:
        n - unit vector along arm in cartesian Earth-based coordinates
        """
        e_long = np.array([-np.sin(self.longitude), np.cos(self.longitude), 0])
        e_lat = np.array([-np.sin(self.latitude) * np.cos(self.longitude),
                          -np.sin(self.latitude) * np.sin(self.longitude), np.cos(self.latitude)])
        e_h = np.array([np.cos(self.latitude) * np.cos(self.longitude),
                        np.cos(self.latitude) * np.sin(self.longitude), np.sin(self.latitude)])
        if arm == 'x':
            n = np.cos(self.xarm_tilt) * np.cos(self.xarm_azimuth) * e_long + np.cos(self.xarm_tilt) \
                * np.sin(self.xarm_azimuth) * e_lat + np.sin(self.xarm_tilt) * e_h
        elif arm == 'y':
            n = np.cos(self.yarm_tilt) * np.cos(self.yarm_azimuth) * e_long + np.cos(self.yarm_tilt) \
                * np.sin(self.yarm_azimuth) * e_lat + np.sin(self.yarm_tilt) * e_h
        else:
            print('Not a recognized arm, aborting!')
            return
        return n

    def set_spectral_densities(self):
        """
        Set the PSD for the interferometer for a user-specified frequency series, this matches the data provided.

        """
        self.power_spectral_density_array = \
            self.power_spectral_density.power_spectral_density_interpolated(self.frequency_array)
        self.amplitude_spectral_density_array = self.power_spectral_density_array ** 0.5

    def set_data(self, sampling_frequency, duration, from_power_spectral_density=None,
                 frequency_domain_strain=None):
        """
        Set the interferometer frequency-domain stain and accompanying PSD values.

        :param sampling_frequency: sampling frequency
        :param duration: duration of data
        :param from_power_spectral_density: flag, use IFO's PSD object to generate noise
        :param frequency_domain_strain: frequency-domain strain, requires frequencies is also specified
        """
        frequencies = []
        if from_power_spectral_density is not None:
            frequency_domain_strain, frequencies = self.power_spectral_density.get_noise_realisation(sampling_frequency,
                                                                                                     duration)
        if frequency_domain_strain is not None:
            frequencies = peyote.utils.create_fequency_series(sampling_frequency, duration)

        elif frequency_domain_strain is None:
            print("No method provided.")
            return

        self.data = frequency_domain_strain
        self.frequency_array = frequencies
        self.set_spectral_densities()

        return

    def time_delay_from_geocenter(self, ra, dec, time):
        """
        Calculate the time delay from the geocenter for the interferometer.

        Use the time delay function from utils.

        Input:
        ra - right ascension of source in radians
        dec - declination of source in radians
        time - GPS time
        Output:
        delta_t - time delay from geocenter
        """
        delta_t = peyote.utils.time_delay_geocentric(self.vertex, np.array([0, 0, 0]), ra, dec, time)
        return delta_t

    def vertex_position_geocentric(self):
        """
        Calculate the position of the IFO vertex in geocentric coordinates in meters.

        Based on arXiv:gr-qc/0008066 Eqs. B11-B13 except for the typo in the definition of the local radius.
        See Section 2.1 of LIGO-T980044-10 for the correct expression
        """
        vertex_position = peyote.utils.get_vertex_position_geocentric(self.latitude, self.longitude, self.elevation)
        return vertex_position

    def whiten_data(self):
        self.whitened_data = self.data / self.amplitude_spectral_density_array


class PowerSpectralDensity:

    def __init__(self, asd_file=None, psd_file='aLIGO_ZERO_DET_high_P_psd.txt'):
        """
        Instantiate a new PSD object.

        Only one of the asd_file or psd_file needs to be specified.
        If multiple are given, the first will be used.
        FIXME: Allow reading a frame and then FFT to get PSD, use gwpy?

        :param asd_file: amplitude spectral density, format 'f h_f'
        :param psd_file: power spectral density, format 'f h_f'
        """

        self.frequencies = []
        self.power_spectral_density = []
        self.amplitude_spectral_density = []
        self.frequency_noise_realization = []
        self.interpolated_frequency = []
        self.power_spectral_density_interpolated = None

        if asd_file is not None:
            self.amplitude_spectral_density_file = asd_file
            self.import_amplitude_spectral_density()
            print("You specified an amplitude spectral density file.")
            if min(self.power_spectral_density) < 1e30:
                print("{} WARNING {}".format("*" * 30, "*" * 30))
                print("The minimum of the provided curve is {:.2e}.".format(min(self.power_spectral_density)))
                print("You may have intended to provide this as a power spectral density.")
        else:
            self.power_spectral_density_file = psd_file
            self.import_power_spectral_density()
            print("You specified a power spectral density file.")
            if min(self.power_spectral_density) > 1e30:
                print("{} WARNING {}".format("*" * 30, "*" * 30))
                print("The minimum of the provided curve is {:.2e}.".format(min(self.power_spectral_density)))
                print("You may have intended to provide this as an amplitude spectral density.")

    def import_amplitude_spectral_density(self):
        """
        Automagically load one of the amplitude spectral density curves contained in the noise_curves directory.

        Test if the file contains a path (i.e., contains '/').
        If not assume the file is in the default directory.
        """
        if '/' not in self.amplitude_spectral_density_file:
            self.amplitude_spectral_density_file = os.path.join(os.path.dirname(__file__), 'noise_curves',
                                                                self.amplitude_spectral_density_file)
        spectral_density = np.genfromtxt(self.amplitude_spectral_density_file)
        self.frequencies = spectral_density[:, 0]
        self.amplitude_spectral_density = spectral_density[:, 1]
        self.power_spectral_density = self.amplitude_spectral_density ** 2
        self.interpolate_power_spectral_density()

    def import_power_spectral_density(self):
        """
        Automagically load one of the power spectral density curves contained in the noise_curves directory.

        Test if the file contains a path (i.e., contains '/').
        If not assume the file is in the default directory.
        """
        if '/' not in self.power_spectral_density_file:
            self.power_spectral_density_file = os.path.join(os.path.dirname(__file__), 'noise_curves',
                                                            self.power_spectral_density_file)
        spectral_density = np.genfromtxt(self.power_spectral_density_file)
        self.frequencies = spectral_density[:, 0]
        self.power_spectral_density = spectral_density[:, 1]
        self.amplitude_spectral_density = np.sqrt(self.power_spectral_density)
        self.interpolate_power_spectral_density()

    def interpolate_power_spectral_density(self):
        """Interpolate the loaded PSD so it can be resampled for arbitrary frequency arrays."""
        self.power_spectral_density_interpolated = interp1d(self.frequencies, self.power_spectral_density,
                                                            bounds_error=False,
                                                            fill_value=max(self.power_spectral_density))

    def get_noise_realisation(self, sampling_frequency, duration):
        """
        Generate frequency Gaussian noise scaled to the power spectral density.

        :param sampling_frequency: sampling frequency of noise
        :param duration: duration of noise
        :return:  frequency_domain_strain (array), frequency (array)
        """
        white_noise, frequency = peyote.utils.create_white_noise(sampling_frequency, duration)

        interpolated_power_spectral_density = self.power_spectral_density_interpolated(frequency)

        frequency_domain_strain = 0.5 * interpolated_power_spectral_density ** 0.5 * white_noise

        return frequency_domain_strain, frequency


# Detector positions taken from LIGO-T980044-10 for L1/H1 and from arXiv:gr-qc/0008066 [45] for V1/ GEO600
H1 = Interferometer(name='H1', power_spectral_density=PowerSpectralDensity(), length=4,
                    latitude=46 + 27. / 60 + 18.528 / 3600,
                    longitude=-(119 + 24. / 60 + 27.5657 / 3600), elevation=142.554, xarm_azimuth=125.9994,
                    yarm_azimuth=215.994, xarm_tilt=-6.195e-4, yarm_tilt=1.25e-5)
L1 = Interferometer(name='L1', power_spectral_density=PowerSpectralDensity(), length=4,
                    latitude=30 + 33. / 60 + 46.4196 / 3600,
                    longitude=-(90 + 46. / 60 + 27.2654 / 3600), elevation=-6.574, xarm_azimuth=197.7165,
                    yarm_azimuth=287.7165,
                    xarm_tilt=-3.121e-4, yarm_tilt=-6.107e-4)
V1 = Interferometer(name='V1', power_spectral_density=PowerSpectralDensity(psd_file='AdV_psd.txt'), length=3,
                    latitude=43 + 37. / 60 + 53.0921 / 3600, longitude=10 + 30. / 60 + 16.1878 / 3600,
                    elevation=51.884, xarm_azimuth=70.5674, yarm_azimuth=160.5674)
# FIXME: Using initial LIGO noise curve for GEO600, do we really want GEO?
GEO600 = Interferometer(name='GEO600', power_spectral_density=PowerSpectralDensity(psd_file='LIGO_srd_psd.txt'),
                        length=0.6, latitude=52 + 14. / 60 + 42.528 / 3600, longitude=9 + 48. / 60 + 25.894 / 3600,
                        elevation=114.425,
                        xarm_azimuth=115.9431, yarm_azimuth=21.6117)<|MERGE_RESOLUTION|>--- conflicted
+++ resolved
@@ -95,12 +95,8 @@
 
         time_shift = self.time_delay_from_geocenter(
             params['ra'], params['dec'], params['geocent_time'])
-<<<<<<< HEAD
         #signal_ifo *= np.exp(1j*2*np.pi*time_shift*source.frequency_array)
         signal_ifo *= np.exp(-1j*2*np.pi*time_shift)
-=======
-        signal_ifo *= np.exp(-1j * 2 * np.pi * time_shift)
->>>>>>> d1611ae9
 
         self.data += signal_ifo
 
