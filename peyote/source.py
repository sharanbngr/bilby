from __future__ import division, print_function

try:
    import lalsimulation as lalsim
except ImportError:
    raise ImportWarning("You do not have lalsuite installed currently. You will not be able to use some of the "
                        "prebuilt functions.")

from . import utils


def lal_binary_black_hole(
        frequency_array, mass_1, mass_2, luminosity_distance, a_1, tilt_1, phi_1, a_2, tilt_2, phi_2,
        iota, phase, waveform_approximant, reference_frequency, ra, dec,
        geocent_time, psi):
    """ A Binary Black Hole waveform model using lalsimulation """
<<<<<<< HEAD
    luminosity_distance = luminosity_distance * 1e6 * utils.parsec
    mass_1 = mass_1 * utils.solar_mass
    mass_2 = mass_2 * utils.solar_mass

    spin_1x, spin_1y, spin_1z = utils.spherical_to_cartesian(a_1, tilt_1, phi_1)
    spin_2x, spin_2y, spin_2z = utils.spherical_to_cartesian(a_2, tilt_2, phi_2)
=======
    luminosity_distance = luminosity_distance * 1e6 * lal.PC_SI
    if mass_2 > mass_1:
        return {'plus': 0, 'cross': 0}
    mass_1 = mass_1 * lal.MSUN_SI
    mass_2 = mass_2 * lal.MSUN_SI
>>>>>>> ea2a7aa7

    longitude_ascending_nodes = 0.0
    eccentricity = 0.0
    mean_per_ano = 0.0

    waveform_dictionary = None

    approximant = lalsim.GetApproximantFromString(waveform_approximant)

    frequency_minimum = 20
    frequency_maximum = frequency_array[-1]
    delta_frequency = frequency_array[1] - frequency_array[0]

    hplus, hcross = lalsim.SimInspiralChooseFDWaveform(
        mass_1, mass_2, spin_1x, spin_1y, spin_1z, spin_2x, spin_2y,
        spin_2z, luminosity_distance, iota, phase,
        longitude_ascending_nodes, eccentricity, mean_per_ano, delta_frequency,
        frequency_minimum, frequency_maximum, reference_frequency,
        waveform_dictionary, approximant)

    h_plus = hplus.data.data
    h_cross = hcross.data.data

    return {'plus': h_plus, 'cross': h_cross}


#class BinaryNeutronStarMergerNumericalRelativity:
#    """Loads in NR simulations of BNS merger
#    takes parameters mean_mass, mass_ratio and equation_of_state, directory_path
#    returns time,hplus,hcross,freq,Hplus(freq),Hcross(freq)
#    """
#    def model(self, parameters):
#        mean_mass_string = '{:.0f}'.format(parameters['mean_mass'] * 1000)
#        eos_string = parameters['equation_of_state']
#        mass_ratio_string = '{:.0f}'.format(parameters['mass_ratio'] * 10)
#        directory_path = parameters['directory_path']
#        file_name = '{}-q{}-M{}.csv'.format(eos_string, mass_ratio_string, mean_mass_string)
#        full_filename = '{}/{}'.format(directory_path, file_name)
#        if not os.path.isfile(full_filename):
#            print('{} does not exist'.format(full_filename))  # add exception
#            return (-1)
#        else:  # ok file exists
#            strain_table = Table.read(full_filename)
#            Hplus, _ = utils.nfft(strain_table["hplus"], utils.get_sampling_frequency(strain_table['time']))
#            Hcross, frequency = utils.nfft(strain_table["hcross"], utils.get_sampling_frequency(strain_table['time']))
#            return (strain_table['time'], strain_table["hplus"], strain_table["hcross"], frequency, Hplus, Hcross)<|MERGE_RESOLUTION|>--- conflicted
+++ resolved
@@ -14,20 +14,15 @@
         iota, phase, waveform_approximant, reference_frequency, ra, dec,
         geocent_time, psi):
     """ A Binary Black Hole waveform model using lalsimulation """
-<<<<<<< HEAD
+    if mass_2 > mass_1:
+        return {'plus': 0, 'cross': 0}
+
     luminosity_distance = luminosity_distance * 1e6 * utils.parsec
     mass_1 = mass_1 * utils.solar_mass
     mass_2 = mass_2 * utils.solar_mass
 
     spin_1x, spin_1y, spin_1z = utils.spherical_to_cartesian(a_1, tilt_1, phi_1)
     spin_2x, spin_2y, spin_2z = utils.spherical_to_cartesian(a_2, tilt_2, phi_2)
-=======
-    luminosity_distance = luminosity_distance * 1e6 * lal.PC_SI
-    if mass_2 > mass_1:
-        return {'plus': 0, 'cross': 0}
-    mass_1 = mass_1 * lal.MSUN_SI
-    mass_2 = mass_2 * lal.MSUN_SI
->>>>>>> ea2a7aa7
 
     longitude_ascending_nodes = 0.0
     eccentricity = 0.0
