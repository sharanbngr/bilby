--- conflicted
+++ resolved
@@ -1,10 +1,5 @@
-<<<<<<< HEAD
 from . import (calibration, conversion, cosmology, detector, likelihood, prior,
-               series, source, utils, waveform_generator)
-=======
-from . import (calibration, conversion, detector, likelihood, prior, series, source,
-               utils, waveform_generator, result)
->>>>>>> 6dd4a238
+               result, series, source, utils, waveform_generator)
 
 from .waveform_generator import WaveformGenerator
 from .likelihood import GravitationalWaveTransient
