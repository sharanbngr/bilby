import numpy as np
import pylab as plt
import peyote

peyote.utils.setup_logger()

time_duration = 1.
sampling_frequency = 4096.

<<<<<<< HEAD
injection_parameters = dict(
    mass_1=36.,
    mass_2=29.,
    a_1=0,
    a_2=0,
    tilt_1=0,
    tilt_2=0,
    phi_1=0,
    phi_2=0,
    luminosity_distance=1000.,
    iota=0.4,
    phase=1.3,
    waveform_approximant='IMRPhenomPv2',
    reference_frequency=50.,
    ra=1.375,
    dec=-1.2108,
    geocent_time=1126259642.413,
    psi=2.659
)
=======
injection_parameters = dict(mass_1=36., mass_2=29., a_1=0, a_2=0, tilt_1=0, tilt_2=0, phi_1=0, phi_2=0,
                            luminosity_distance=2500., iota=0.4, psi=2.659, phase=1.3, geocent_time=1126259642.413,
                            waveform_approximant='IMRPhenomPv2', reference_frequency=50., ra=1.375, dec=-1.2108)
>>>>>>> 553a3ad2

# Create the waveform_generator using a LAL BinaryBlackHole source function
waveform_generator = peyote.waveform_generator.WaveformGenerator(
    sampling_frequency=sampling_frequency,
    time_duration=time_duration,
    frequency_domain_source_model=peyote.source.lal_binary_black_hole,
    parameters=injection_parameters)
hf_signal = waveform_generator.frequency_domain_strain()

# Set up interferometers.
IFOs = [peyote.detector.get_empty_interferometer(name) for name in ['H1', 'L1', 'V1']]

for IFO in IFOs:
    IFO.set_data(sampling_frequency=sampling_frequency, duration=time_duration, from_power_spectral_density=True)
    IFO.inject_signal(waveform_polarizations=hf_signal, parameters=injection_parameters)

# Plot the noise and signal
fig, ax = plt.subplots()
for IFO in IFOs:
    plt.loglog(IFO.frequency_array, np.abs(IFO.data), lw=1.5, label='{} noise+signal'.format(IFO.name))
    plt.loglog(IFO.frequency_array, IFO.amplitude_spectral_density_array, lw=1.5, label='{} ASD'.format(IFO.name))
plt.xlim(10, 1000)
plt.legend()
plt.xlabel(r'frequency')
plt.ylabel(r'strain')
fig.savefig('data')

# Set up likelihood
likelihood = peyote.likelihood.Likelihood(IFOs, waveform_generator)

<<<<<<< HEAD
# Define the prior
# prior = peyote.prior.parse_floats_to_fixed_priors(injection_parameters)
prior = {}
prior['mass_1'] = peyote.prior.Uniform(30, 50, 'mass_1')
prior['mass_2'] = peyote.prior.Uniform(20, 40, 'mass_2')
prior['a_1'] = peyote.prior.Uniform(0, 0.3, 'mass_2')
prior['a_2'] = peyote.prior.Uniform(0, 0.3, 'mass_2')
prior['geocent_time'] = peyote.prior.Uniform(injection_parameters["geocent_time"] - 0.01,
                                             injection_parameters["geocent_time"] + 0.01, name='geocent_time')
prior['tilt_1'] = 0
prior['tilt_2'] = 0
prior['phi_1'] = 0
prior['phi_2'] = 0

result, sampler = peyote.sampler.run_sampler(
    likelihood, priors=prior, label='BasicTutorial',
    sampler='dynesty', verbose=True, injection_parameters=injection_parameters, use_ratio=True)
sampler.plot_corner()
=======
# Set up prior
priors = {}
priors['mass_1'] = peyote.prior.Uniform(
    lower=35, upper=37, name='mass_1', latex_label='$m_1$')
priors['luminosity_distance'] = peyote.prior.create_default_prior('luminosity_distance')
for key in ['mass_2', 'a_1', 'a_2', 'tilt_1', 'tilt_2', 'phi_1', 'phi_2', 'phase', 'psi', 'iota', 'ra',
            'dec', 'geocent_time']:
    priors[key] = injection_parameters[key]

# Run sampler
result = peyote.sampler.run_sampler(likelihood=likelihood, priors=priors, sampler='dynesty',
                                    label='BasicTutorial', use_ratio=True, npoints=500, verbose=True,
                                    injection_parameters=injection_parameters)
result.plot_corner()
result.plot_walks()
result.plot_distributions()
>>>>>>> 553a3ad2
print(result)<|MERGE_RESOLUTION|>--- conflicted
+++ resolved
@@ -7,31 +7,9 @@
 time_duration = 1.
 sampling_frequency = 4096.
 
-<<<<<<< HEAD
-injection_parameters = dict(
-    mass_1=36.,
-    mass_2=29.,
-    a_1=0,
-    a_2=0,
-    tilt_1=0,
-    tilt_2=0,
-    phi_1=0,
-    phi_2=0,
-    luminosity_distance=1000.,
-    iota=0.4,
-    phase=1.3,
-    waveform_approximant='IMRPhenomPv2',
-    reference_frequency=50.,
-    ra=1.375,
-    dec=-1.2108,
-    geocent_time=1126259642.413,
-    psi=2.659
-)
-=======
 injection_parameters = dict(mass_1=36., mass_2=29., a_1=0, a_2=0, tilt_1=0, tilt_2=0, phi_1=0, phi_2=0,
                             luminosity_distance=2500., iota=0.4, psi=2.659, phase=1.3, geocent_time=1126259642.413,
                             waveform_approximant='IMRPhenomPv2', reference_frequency=50., ra=1.375, dec=-1.2108)
->>>>>>> 553a3ad2
 
 # Create the waveform_generator using a LAL BinaryBlackHole source function
 waveform_generator = peyote.waveform_generator.WaveformGenerator(
@@ -62,26 +40,6 @@
 # Set up likelihood
 likelihood = peyote.likelihood.Likelihood(IFOs, waveform_generator)
 
-<<<<<<< HEAD
-# Define the prior
-# prior = peyote.prior.parse_floats_to_fixed_priors(injection_parameters)
-prior = {}
-prior['mass_1'] = peyote.prior.Uniform(30, 50, 'mass_1')
-prior['mass_2'] = peyote.prior.Uniform(20, 40, 'mass_2')
-prior['a_1'] = peyote.prior.Uniform(0, 0.3, 'mass_2')
-prior['a_2'] = peyote.prior.Uniform(0, 0.3, 'mass_2')
-prior['geocent_time'] = peyote.prior.Uniform(injection_parameters["geocent_time"] - 0.01,
-                                             injection_parameters["geocent_time"] + 0.01, name='geocent_time')
-prior['tilt_1'] = 0
-prior['tilt_2'] = 0
-prior['phi_1'] = 0
-prior['phi_2'] = 0
-
-result, sampler = peyote.sampler.run_sampler(
-    likelihood, priors=prior, label='BasicTutorial',
-    sampler='dynesty', verbose=True, injection_parameters=injection_parameters, use_ratio=True)
-sampler.plot_corner()
-=======
 # Set up prior
 priors = {}
 priors['mass_1'] = peyote.prior.Uniform(
@@ -98,5 +56,4 @@
 result.plot_corner()
 result.plot_walks()
 result.plot_distributions()
->>>>>>> 553a3ad2
 print(result)