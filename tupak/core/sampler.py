--- conflicted
+++ resolved
@@ -816,15 +816,6 @@
         self.result.walkers = sampler.chain[:, :, :]
         self.result.log_evidence = np.nan
         self.result.log_evidence_err = np.nan
-
-<<<<<<< HEAD
-=======
-        try:
-            logger.info("Max autocorr time = {}".format(
-                np.max(sampler.get_autocorr_time())))
-        except emcee.autocorr.AutocorrError as e:
-            logger.info("Unable to calculate autocorr time: {}".format(e))
->>>>>>> 90f1c761
         return self.result
 
     def lnpostfn(self, theta):
