from __future__ import division, print_function

import inspect
import numpy as np
from scipy.special import gammaln

class Likelihood(object):

    def __init__(self, parameters=None):
        """Empty likelihood class to be subclassed by other likelihoods

        Parameters
        ----------
        parameters:
        """
        self.parameters = parameters

    def log_likelihood(self):
        """

        Returns
        -------
        float
        """
        return np.nan

    def noise_log_likelihood(self):
        """

        Returns
        -------
        float
        """
        return np.nan

    def log_likelihood_ratio(self):
        """Difference between log likelihood and noise log likelihood

        Returns
        -------
        float
        """
        return self.log_likelihood() - self.noise_log_likelihood()


class GaussianLikelihood(Likelihood):
    def __init__(self, x, y, function, sigma=None):
        """
        A general Gaussian likelihood for known or unknown noise - the model
        parameters are inferred from the arguments of function

        Parameters
        ----------
        x, y: array_like
            The data to analyse
        function:
            The python function to fit to the data. Note, this must take the
            dependent variable as its first argument. The other arguments
            will require a prior and will be sampled over (unless a fixed
            value is given).
        sigma: None, float, array_like
            If None, the standard deviation of the noise is unknown and will be
            estimated (note: this requires a prior to be given for sigma). If
            not None, this defines the standard-deviation of the data points.
            This can either be a single float, or an array with length equal
            to that for `x` and `y`.
        """

        parameters = self._infer_parameters_from_function(function)
        Likelihood.__init__(self, dict.fromkeys(parameters))

        self.x = x
        self.y = y
        self.sigma = sigma
        self.function = function

        # Check if sigma was provided, if not it is a parameter
        self.function_keys = list(self.parameters.keys())
        if self.sigma is None:
            self.parameters['sigma'] = None

    @staticmethod
    def _infer_parameters_from_function(func):
        """ Infers the arguments of function (except the first arg which is
            assumed to be the dep. variable)
        """
        parameters = inspect.getargspec(func).args
        parameters.pop(0)
        return parameters

    @property
    def N(self):
        """ The number of data points """
        return len(self.x)

    def log_likelihood(self):
        # This checks if sigma has been set in parameters. If so, that value
        # will be used. Otherwise, the attribute sigma is used. The logic is
        # that if sigma is not in parameters the attribute is used which was
        # given at init (i.e. the known sigma as either a float or array).
        sigma = self.parameters.get('sigma', self.sigma)

        # This sets up the function only parameters (i.e. not sigma)
        model_parameters = {k: self.parameters[k] for k in self.function_keys}

        # Calculate the residual
        res = self.y - self.function(self.x, **model_parameters)

        # Return the summed log likelihood
        return -0.5 * (np.sum((res / sigma)**2)
                       + self.N * np.log(2 * np.pi * sigma**2))


class PoissonLikelihood(Likelihood):
    def __init__(self, x, y, func):
        """
        A general Poisson likelihood for a rate - the model parameters are
        inferred from the arguments of function, which provides a rate.

        Parameters
        ----------

        x: array_like
            A dependent variable at which the Poisson rates will be calculated
        y: array_like
            The data to analyse - this must be a set of non-negative integers,
            each being the number of events within some interval.
        func:
            The python function providing the rate of events per interval to
            fit to the data. The function must be defined with the first
            argument being a dependent parameter (although this does not have
            to be used by the function if not required). The subsequent
            arguments will require priors and will be sampled over (unless a
            fixed value is given).
        """

        parameters = self._infer_parameters_from_function(func)
        Likelihood.__init__(self, dict.fromkeys(parameters))

        self.x = x           # the dependent variable
        self.y = y           # the counts

        # check values are non-negative integers
        if isinstance(self.y, int):
            # convert to numpy array if passing a single integer
            self.y = np.array([self.y])

        # check array is an integer array
        if self.y.dtype.kind not in 'ui':
            raise ValueError("Data must be non-negative integers")

        # check for non-negative integers
        if np.any(self.y < 0):
            raise ValueError("Data must be non-negative integers")

        self.function = func

        self.function_keys = list(self.parameters.keys())

    @staticmethod
    def _infer_parameters_from_function(func):
        """ Infers the arguments of function (except the first arg which is
            assumed to be the dep. variable)
        """
        parameters = inspect.getargspec(func).args
        parameters.pop(0)
        return parameters

    @property
    def N(self):
        """ The number of data points """
        return len(self.y)

    def log_likelihood(self):
        # This sets up the function only parameters (i.e. not sigma)
        model_parameters = {k: self.parameters[k] for k in self.function_keys}

        # Calculate the rate
        rate = self.function(self.x, **model_parameters)

        # sum of log factorial of counts
        sumlogfactorial = np.sum(gammaln(self.y + 1))

        # check if rate is a single value
        if isinstance(rate, float):
            # check rate is positive
            if rate < 0.:
                raise ValueError(("Poisson rate function returns a negative ",
                                  "value!"))

            if rate == 0.:
                return -np.inf
            else:
                # Return the summed log likelihood
                return (-self.N*rate + np.sum(self.y*np.log(rate))
                        -sumlogfactorial)
        elif isinstance(rate, np.ndarray):
            # check rates are positive
            if np.any(rate < 0.):
                raise ValueError(("Poisson rate function returns a negative",
                                  " value!"))

            if np.any(rate == 0.):
                return -np.inf
            else:
                return (np.sum(-rate + self.counts*np.log(rate))
                        -sumlogfactorial)
        else:
            raise ValueError("Poisson rate function returns wrong value type!")


<<<<<<< HEAD
class StudentTLikelihood(Likelihood):
    def __init__(self, x, y, func, nu=None, sigma=1.):
        """
        A general Student's t-likelihood for known or unknown number of degrees
        of freedom, and known or unknown scale (which tends toward the standard
        deviation for large numbers of degrees of freedom) - the model
        parameters are inferred from the arguments of function

        https://en.wikipedia.org/wiki/Student%27s_t-distribution#Generalized_Student's_t-distribution

        Parameters
        ----------
=======
class ExponentialLikelihood(Likelihood):
    def __init__(self, x, y, func):
        """
        An exponential likelihood function.

        Parameters
        ----------

>>>>>>> 29511c80
        x, y: array_like
            The data to analyse
        func:
            The python function to fit to the data. Note, this must take the
            dependent variable as its first argument. The other arguments
            will require a prior and will be sampled over (unless a fixed
<<<<<<< HEAD
            value is given).
        nu: None, float
            If None, the number of degrees of freedom of the noise is unknown
            and will be estimated (note: this requires a prior to be given for
            nu). If not None, this defines the number of degrees of freedom of
            the data points. As an example a `nu` of `len(x)-2` is equivalent
            to having marginalised a Gaussian distribution over an unknown
            standard deviation parameter using a uniform prior.
        sigma: 1.0, float
            Set the scale of the distribution. If not given then this defaults
            to 1, which specifies a standard (central) Student's t-distribution
=======
            value is given). The model should return the expected mean of
            the exponential distribution for each data point.
>>>>>>> 29511c80
        """

        parameters = self._infer_parameters_from_function(func)
        Likelihood.__init__(self, dict.fromkeys(parameters))

<<<<<<< HEAD
        self.x = x
        self.y = y
        self.nu = nu
        self.sigma = sigma
        self.function = func

        # Check if nu was provided, if not it is a parameter
        self.function_keys = list(self.parameters.keys())
        if self.nu is None:
            self.parameters['nu'] = None
=======
        self.x = x           # the dependent variable
        self.y = y           # the observed data

        # check for non-negative values
        if np.any(self.y < 0):
            raise ValueError("Data must be non-negative")

        self.function = func

        # Check if sigma was provided, if not it is a parameter
        self.function_keys = list(self.parameters.keys())
>>>>>>> 29511c80

    @staticmethod
    def _infer_parameters_from_function(func):
        """ Infers the arguments of function (except the first arg which is
            assumed to be the dep. variable)
        """
        parameters = inspect.getargspec(func).args
        parameters.pop(0)
        return parameters

    @property
    def N(self):
        """ The number of data points """
<<<<<<< HEAD
        return len(self.x)

    def log_likelihood(self):
        # This checks if nu or sigma have been set in parameters. If so, those
        # values will be used. Otherwise, the attribute sigma is used. The logic is
        # that if nu is not in parameters the attribute is used which was
        # given at init (i.e. the known nu as a float).
        nu = self.parameters.get('nu', self.nu)

        if nu <= 0.:
            raise ValueError("Number of degrees of freedom for Student's t-likelihood must be positive")

        # This sets up the function only parameters (i.e. not sigma)
        model_parameters = {k: self.parameters[k] for k in self.function_keys}

        # Calculate the residual
        res = self.y - self.function(self.x, **model_parameters)

        # convert "scale" to "precision"
        lam = 1./self.sigma**2

        # Return the summed log likelihood
        return (self.N*(gammaln((nu + 1.0) / 2.0)
                     + .5 * np.log(lam / (nu * np.pi))
                     - gammaln(nu / 2.0))
                     - (nu + 1.0) / 2.0 * np.sum(np.log1p(lam * res**2 / nu)))
=======
        return len(self.y)

    def log_likelihood(self):
        # This sets up the function only parameters (i.e. not sigma)
        model_parameters = {k: self.parameters[k] for k in self.function_keys}

        # Calculate the mean of the distribution
        mu = self.function(self.x, **model_parameters)

        # return -inf if any mean values are negative
        if np.any(mu < 0.):
            return -np.inf

        # Return the summed log likelihood
        return -np.sum(np.log(mu) + (self.y/mu))
>>>>>>> 29511c80
<|MERGE_RESOLUTION|>--- conflicted
+++ resolved
@@ -209,20 +209,6 @@
             raise ValueError("Poisson rate function returns wrong value type!")
 
 
-<<<<<<< HEAD
-class StudentTLikelihood(Likelihood):
-    def __init__(self, x, y, func, nu=None, sigma=1.):
-        """
-        A general Student's t-likelihood for known or unknown number of degrees
-        of freedom, and known or unknown scale (which tends toward the standard
-        deviation for large numbers of degrees of freedom) - the model
-        parameters are inferred from the arguments of function
-
-        https://en.wikipedia.org/wiki/Student%27s_t-distribution#Generalized_Student's_t-distribution
-
-        Parameters
-        ----------
-=======
 class ExponentialLikelihood(Likelihood):
     def __init__(self, x, y, func):
         """
@@ -231,14 +217,78 @@
         Parameters
         ----------
 
->>>>>>> 29511c80
         x, y: array_like
             The data to analyse
         func:
             The python function to fit to the data. Note, this must take the
             dependent variable as its first argument. The other arguments
             will require a prior and will be sampled over (unless a fixed
-<<<<<<< HEAD
+            value is given). The model should return the expected mean of
+            the exponential distribution for each data point.
+        """
+
+        parameters = self._infer_parameters_from_function(func)
+        Likelihood.__init__(self, dict.fromkeys(parameters))
+
+        self.x = x           # the dependent variable
+        self.y = y           # the observed data
+
+        # check for non-negative values
+        if np.any(self.y < 0):
+            raise ValueError("Data must be non-negative")
+
+        self.function = func
+
+        # Check if sigma was provided, if not it is a parameter
+        self.function_keys = list(self.parameters.keys())
+
+    @staticmethod
+    def _infer_parameters_from_function(func):
+        """ Infers the arguments of function (except the first arg which is
+            assumed to be the dep. variable)
+        """
+        parameters = inspect.getargspec(func).args
+        parameters.pop(0)
+        return parameters
+
+    @property
+    def N(self):
+        """ The number of data points """
+        return len(self.y)
+
+    def log_likelihood(self):
+        # This sets up the function only parameters (i.e. not sigma)
+        model_parameters = {k: self.parameters[k] for k in self.function_keys}
+
+        # Calculate the mean of the distribution
+        mu = self.function(self.x, **model_parameters)
+
+        # return -inf if any mean values are negative
+        if np.any(mu < 0.):
+            return -np.inf
+
+        # Return the summed log likelihood
+        return -np.sum(np.log(mu) + (self.y/mu))
+
+
+class StudentTLikelihood(Likelihood):
+    def __init__(self, x, y, func, nu=None, sigma=1.):
+        """
+        A general Student's t-likelihood for known or unknown number of degrees
+        of freedom, and known or unknown scale (which tends toward the standard
+        deviation for large numbers of degrees of freedom) - the model
+        parameters are inferred from the arguments of function
+
+        https://en.wikipedia.org/wiki/Student%27s_t-distribution#Generalized_Student's_t-distribution
+
+        Parameters
+        ----------
+        x, y: array_like
+            The data to analyse
+        func:
+            The python function to fit to the data. Note, this must take the
+            dependent variable as its first argument. The other arguments
+            will require a prior and will be sampled over (unless a fixed
             value is given).
         nu: None, float
             If None, the number of degrees of freedom of the noise is unknown
@@ -250,16 +300,11 @@
         sigma: 1.0, float
             Set the scale of the distribution. If not given then this defaults
             to 1, which specifies a standard (central) Student's t-distribution
-=======
-            value is given). The model should return the expected mean of
-            the exponential distribution for each data point.
->>>>>>> 29511c80
         """
 
         parameters = self._infer_parameters_from_function(func)
         Likelihood.__init__(self, dict.fromkeys(parameters))
 
-<<<<<<< HEAD
         self.x = x
         self.y = y
         self.nu = nu
@@ -270,19 +315,6 @@
         self.function_keys = list(self.parameters.keys())
         if self.nu is None:
             self.parameters['nu'] = None
-=======
-        self.x = x           # the dependent variable
-        self.y = y           # the observed data
-
-        # check for non-negative values
-        if np.any(self.y < 0):
-            raise ValueError("Data must be non-negative")
-
-        self.function = func
-
-        # Check if sigma was provided, if not it is a parameter
-        self.function_keys = list(self.parameters.keys())
->>>>>>> 29511c80
 
     @staticmethod
     def _infer_parameters_from_function(func):
@@ -296,7 +328,6 @@
     @property
     def N(self):
         """ The number of data points """
-<<<<<<< HEAD
         return len(self.x)
 
     def log_likelihood(self):
@@ -322,21 +353,4 @@
         return (self.N*(gammaln((nu + 1.0) / 2.0)
                      + .5 * np.log(lam / (nu * np.pi))
                      - gammaln(nu / 2.0))
-                     - (nu + 1.0) / 2.0 * np.sum(np.log1p(lam * res**2 / nu)))
-=======
-        return len(self.y)
-
-    def log_likelihood(self):
-        # This sets up the function only parameters (i.e. not sigma)
-        model_parameters = {k: self.parameters[k] for k in self.function_keys}
-
-        # Calculate the mean of the distribution
-        mu = self.function(self.x, **model_parameters)
-
-        # return -inf if any mean values are negative
-        if np.any(mu < 0.):
-            return -np.inf
-
-        # Return the summed log likelihood
-        return -np.sum(np.log(mu) + (self.y/mu))
->>>>>>> 29511c80
+                     - (nu + 1.0) / 2.0 * np.sum(np.log1p(lam * res**2 / nu)))