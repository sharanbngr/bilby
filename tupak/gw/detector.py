from __future__ import division, print_function, absolute_import

import os

import matplotlib.pyplot as plt
import numpy as np
from scipy.signal.windows import tukey
from scipy.interpolate import interp1d

import tupak.gw.utils
from tupak.core import utils
from tupak.core.utils import logger
from .calibration import Recalibrate

try:
    import gwpy
except ImportError:
    logger.warning("You do not have gwpy installed currently. You will "
                   " not be able to use some of the prebuilt functions.")


class InterferometerList(list):
    """ A list of Interferometer objects """

    def __init__(self, interferometers):
        """ Instantiate a InterferometerList

        The InterferometerList is a list of Interferometer objects, each
        object has the data used in evaluating the likelihood

        Parameters
        ----------
        interferometers: iterable
            The list of interferometers
        """

        list.__init__(self)
        if type(interferometers) == str:
            raise ValueError("Input must not be a string")
        for ifo in interferometers:
            if type(ifo) == str:
                ifo = get_empty_interferometer(ifo)
            if type(ifo) not in [Interferometer, TriangularInterferometer]:
                raise ValueError("Input list of interferometers are not all Interferometer objects")
            else:
                self.append(ifo)
        self._check_interferometers()

    def _check_interferometers(self):
        """ Check certain aspects of the set are the same """
        consistent_attributes = ['duration', 'start_time', 'sampling_frequency']
        for attribute in consistent_attributes:
            x = [getattr(interferometer.strain_data, attribute)
                 for interferometer in self]
            if not all(y == x[0] for y in x):
                raise ValueError("The {} of all interferometers are not the same".format(attribute))

    def set_strain_data_from_power_spectral_densities(self, sampling_frequency, duration, start_time=0):
        """ Set the `Interferometer.strain_data` from the power spectal densities of the detectors

        This uses the `interferometer.power_spectral_density` object to set
        the `strain_data` to a noise realization. See
        `tupak.gw.detector.InterferometerStrainData` for further information.

        Parameters
        ----------
        sampling_frequency: float
            The sampling frequency (in Hz)
        duration: float
            The data duration (in s)
        start_time: float
            The GPS start-time of the data

        """
        for interferometer in self:
            interferometer.set_strain_data_from_power_spectral_density(sampling_frequency, duration, start_time)

    def inject_signal(self, parameters=None, injection_polarizations=None, waveform_generator=None):
        """ Inject a signal into noise in each of the three detectors.

        Parameters
        ----------
        parameters: dict
            Parameters of the injection.
        injection_polarizations: dict
           Polarizations of waveform to inject, output of
           `waveform_generator.frequency_domain_strain()`. If
           `waveform_generator` is also given, the injection_polarizations will
           be calculated directly and this argument can be ignored.
        waveform_generator: tupak.gw.waveform_generator.WaveformGenerator
            A WaveformGenerator instance using the source model to inject. If
            `injection_polarizations` is given, this will be ignored.

        Note
        ----------
        if your signal takes a substantial amount of time to generate, or
        you experience buggy behaviour. It is preferable to provide the
        injection_polarizations directly.

        Returns
        -------
        injection_polarizations: dict

        """
        if injection_polarizations is None:
            if waveform_generator is not None:
                waveform_generator.parameters = parameters
                injection_polarizations = waveform_generator.frequency_domain_strain()
            else:
                raise ValueError(
                    "inject_signal needs one of waveform_generator or "
                    "injection_polarizations.")

        all_injection_polarizations = list()
        for interferometer in self:
            all_injection_polarizations.append(
                interferometer.inject_signal(parameters=parameters, injection_polarizations=injection_polarizations))

        return all_injection_polarizations

    def save_data(self, outdir, label=None):
        """ Creates a save file for the data in plain text format

        Parameters
        ----------
        outdir: str
            The output directory in which the data is supposed to be saved
        label: str
            The string labelling the data
        """
        for interferometer in self:
            interferometer.save_data(outdir, label)

    def plot_data(self, signal=None, outdir='.', label=None):
        if utils.command_line_args.test:
            return

        fig = plt.figure()
        for ii, interferometer in enumerate(self):
            ax = fig.add_subplot(len(self) // 2, 2, ii + 1)
            ax.loglog(interferometer.frequency_array,
                      np.abs(interferometer.frequency_domain_strain),
                      color='C0', label=interferometer.name)
            ax.loglog(interferometer.frequency_array,
                      interferometer.amplitude_spectral_density_array,
                      color='C1', lw=0.5, label=interferometer.name + ' ASD')
            ax.grid('on')
            ax.set_ylabel(r'strain [strain/$\sqrt{\rm Hz}$]')
            ax.set_xlabel(r'frequency [Hz]')
            ax.set_xlim(20, 2000)
            ax.legend(loc='best')
        if signal is not None:
            ax.loglog(self.frequency_array, abs(signal), color='C2',
                      label='Signal')
        fig.tight_layout()
        if label is None:
            fig.savefig(
                '{}/frequency_domain_data.png'.format(outdir))
        else:
            fig.savefig(
                '{}/{}_frequency_domain_data.png'.format(
                    outdir, label))

    @property
    def number_of_interferometers(self):
        return len(self)

    @property
    def duration(self):
        return self[0].strain_data.duration

    @property
    def start_time(self):
        return self[0].strain_data.start_time

    @property
    def sampling_frequency(self):
        return self[0].strain_data.sampling_frequency

    @property
    def frequency_array(self):
        return self[0].strain_data.frequency_array

    def append(self, interferometer):
        if isinstance(interferometer, InterferometerList):
            super(InterferometerList, self).extend(interferometer)
        else:
            super(InterferometerList, self).append(interferometer)
        self._check_interferometers()

    def extend(self, interferometers):
        super(InterferometerList, self).extend(interferometers)
        self._check_interferometers()

    def insert(self, index, interferometer):
        super(InterferometerList, self).insert(index, interferometer)
        self._check_interferometers()


class InterferometerStrainData(object):
    """ Strain data for an interferometer """

    def __init__(self, minimum_frequency=0, maximum_frequency=np.inf,
                 roll_off=0.4):
        """ Initiate an InterferometerStrainData object

        The initialised object contains no data, this should be added using one
        of the `set_from..` methods.

        Parameters
        ----------
        minimum_frequency: float
            Minimum frequency to analyse for detector. Default is 0.
        maximum_frequency: float
            Maximum frequency to analyse for detector. Default is infinity.
        roll_off: float
            The roll-off (in seconds) used in the Tukey window, default=0.4s.
            This corresponds to alpha * duration / 2 for scipy tukey window.

        """
        self.minimum_frequency = minimum_frequency
        self.maximum_frequency = maximum_frequency
        self.roll_off = roll_off
        self.window_factor = 1

        self.__time_and_freq_array_parameters = _TimingParameters(None, None, None)
        self._set_time_and_frequency_array_parameters(None, None, None)

        self._frequency_domain_strain = None
        self._frequency_array = None
        self._time_domain_strain = None
        self._time_array = None

    @property
    def frequency_array(self):
        """ Frequencies of the data in Hz """
        if self._frequency_array is not None:
            return self._frequency_array
        else:
            self._calculate_frequency_array()
            return self._frequency_array

    @frequency_array.setter
    def frequency_array(self, frequency_array):
        self._frequency_array = frequency_array

    @property
    def time_array(self):
        """ Time of the data in seconds """
        if self._time_array is not None:
            return self._time_array
        else:
            self._calculate_time_array()
            return self._time_array

    @time_array.setter
    def time_array(self, time_array):
        self._time_array = time_array

    def _calculate_time_array(self):
        """ Calculate the time array """
        if (self.sampling_frequency is None) or (self.duration is None):
            raise ValueError(
                "You have not specified the sampling_frequency and duration")

        self.time_array = utils.create_time_series(
            sampling_frequency=self.sampling_frequency, duration=self.duration,
            starting_time=self.start_time)

    def _calculate_frequency_array(self):
        """ Calculate the frequency array """
        if (self.sampling_frequency is None) or (self.duration is None):
            raise ValueError(
                "You have not specified the sampling_frequency and duration")
        self.frequency_array = utils.create_frequency_series(
            sampling_frequency=self.sampling_frequency, duration=self.duration)

    def time_within_data(self, time):
        """ Check if time is within the data span

        Parameters
        ----------
        time: float
            The time to check

        Returns
        -------
        bool:
            A boolean stating whether the time is inside or outside the span

        """
        if time < self.start_time:
            logger.debug("Time is before the start_time")
            return False
        elif time > self.start_time + self.duration:
            logger.debug("Time is after the start_time + duration")
            return False
        else:
            return True

    @property
    def minimum_frequency(self):
        return self.__minimum_frequency

    @minimum_frequency.setter
    def minimum_frequency(self, minimum_frequency):
        self.__minimum_frequency = minimum_frequency

    @property
    def maximum_frequency(self):
        """ Force the maximum frequency be less than the Nyquist frequency """
        if self.sampling_frequency is not None:
            if 2 * self.__maximum_frequency > self.sampling_frequency:
                self.__maximum_frequency = self.sampling_frequency / 2.
        return self.__maximum_frequency

    @maximum_frequency.setter
    def maximum_frequency(self, maximum_frequency):
        self.__maximum_frequency = maximum_frequency

    @property
    def frequency_mask(self):
        """Masking array for limiting the frequency band.

        Returns
        -------
        array_like: An array of boolean values
        """
        return ((self.frequency_array > self.minimum_frequency) &
                (self.frequency_array < self.maximum_frequency))

    @property
    def alpha(self):
        return 2 * self.roll_off / self.duration

    def time_domain_window(self, roll_off=None, alpha=None):
        """
        Window function to apply to time domain data before FFTing.

        This defines self.window_factor as the power loss due to the windowing.
        See https://dcc.ligo.org/DocDB/0027/T040089/000/T040089-00.pdf

        Parameters
        ----------
        roll_off: float
            Rise time of window in seconds
        alpha: float
            Parameter to pass to tukey window, how much of segment falls
            into windowed part

        Return
        ------
        window: array
            Window function over time array
        """
        if roll_off is not None:
            self.roll_off = roll_off
        elif alpha is not None:
            self.roll_off = alpha * self.duration / 2
<<<<<<< HEAD
        window = scipy.signal.windows.tukey(len(self._time_domain_strain), alpha=self.alpha)
        self.window_factor = np.mean(window ** 2)
=======
        window = tukey(len(self._time_domain_strain), alpha=self.alpha)
        self.window_factor = np.mean(window**2)
>>>>>>> fec78ee9
        return window

    @property
    def time_domain_strain(self):
        """ The time domain strain, in units of strain """
        if self._time_domain_strain is not None:
            return self._time_domain_strain
        elif self._frequency_domain_strain is not None:
            self._time_domain_strain = utils.infft(
                self.frequency_domain_strain, self.sampling_frequency)
            return self._time_domain_strain

        else:
            raise ValueError("time domain strain data not yet set")

    @property
    def frequency_domain_strain(self):
        """ Returns the frequency domain strain

        This is the frequency domain strain normalised to units of
        strain / Hz, obtained by a one-sided Fourier transform of the
        time domain data, divided by the sampling frequency.
        """
        if self._frequency_domain_strain is not None:
            return self._frequency_domain_strain * self.frequency_mask
        elif self._time_domain_strain is not None:
            logger.info("Generating frequency domain strain from given time "
                        "domain strain.")
            # self.low_pass_filter()
            window = self.time_domain_window()
            frequency_domain_strain, self.frequency_array = utils.nfft(
                self._time_domain_strain * window, self.sampling_frequency)
            self._frequency_domain_strain = frequency_domain_strain
            return self._frequency_domain_strain * self.frequency_mask
        else:
            raise ValueError("frequency domain strain data not yet set")

    @frequency_domain_strain.setter
    def frequency_domain_strain(self, frequency_domain_strain):
        self._frequency_domain_strain = frequency_domain_strain

    def add_to_frequency_domain_strain(self, x):
        """Deprecated"""
        self._frequency_domain_strain += x

    def low_pass_filter(self, filter_freq=None):
        """ Low pass filter the data """

        if filter_freq is None:
            logger.debug(
                "Setting low pass filter_freq using given maximum frequency")
            filter_freq = self.maximum_frequency

        if 2 * filter_freq >= self.sampling_frequency:
            logger.info(
                "Low pass filter frequency of {}Hz requested, this is equal"
                " or greater than the Nyquist frequency so no filter applied"
                    .format(filter_freq))
            return

        logger.debug("Applying low pass filter with filter frequency {}".format(filter_freq))
        bp = gwpy.signal.filter_design.lowpass(
            filter_freq, self.sampling_frequency)
        strain = gwpy.timeseries.TimeSeries(
            self.time_domain_strain, sample_rate=self.sampling_frequency)
        strain = strain.filter(bp, filtfilt=True)
        self._time_domain_strain = strain.value

    def create_power_spectral_density(self, fft_length, name='unknown', outdir=None):
        """ Use the time domain strain to generate a power spectral density

        This create a Tukey-windowed power spectral density and writes it to a
        PSD file.

        Parameters
        ----------
        fft_length: float
            Duration of the analysis segment.
        name: str
            The name of the detector, used in storing the PSD. Defaults to
            "unknown".
        outdir: str
            The output directory to write the PSD file too. If not given,
            the PSD will not be written to file.

        Returns
        -------
        frequency_array, psd : array_like
            The frequencies and power spectral density array

        """
        strain = gwpy.timeseries.TimeSeries(self.time_domain_strain, sample_rate=self.sampling_frequency)
        psd_alpha = 2 * self.roll_off / fft_length
        psd = strain.psd(fftlength=fft_length, overlap=0, window=('tukey', psd_alpha))

        if outdir:
            psd_file = '{}/{}_PSD_{}_{}.txt'.format(outdir, name, self.start_time, self.duration)
            with open('{}'.format(psd_file), 'w+') as opened_file:
                for f, p in zip(psd.frequencies.value, psd.value):
                    opened_file.write('{} {}\n'.format(f, p))

        return psd.frequencies.value, psd.value

    def _infer_time_domain_dependence(
            self, start_time, sampling_frequency, duration, time_array):
        """ Helper function to figure out if the time_array, or
            sampling_frequency and duration where given
        """
        if (sampling_frequency is not None) and (duration is not None):
            if time_array is not None:
                raise ValueError(
                    "You have given the sampling_frequency, duration, and "
                    "time_array")
            self.time_array = utils.create_time_series(sampling_frequency=sampling_frequency,
                                                       duration=duration)
        elif time_array is not None:
            sampling_frequency, duration = (
                utils.get_sampling_frequency_and_duration_from_time_array(
                    time_array))
            self.time_array = np.array(time_array)
        elif sampling_frequency is None or duration is None:
            raise ValueError(
                "You must provide both sampling_frequency and duration")
        else:
            raise ValueError(
                "Insufficient information given to set time_array")
        self._set_time_and_frequency_array_parameters(duration, sampling_frequency, start_time)
        self.time_array = time_array

    def set_from_time_domain_strain(
            self, time_domain_strain, sampling_frequency=None, duration=None,
            start_time=0, time_array=None):
        """ Set the strain data from a time domain strain array

        This sets the time_domain_strain attribute, the frequency_domain_strain
        is automatically calculated after a low-pass filter and Tukey window
        is applied.

        Parameters
        ----------
        time_domain_strain: array_like
            An array of the time domain strain.
        sampling_frequency: float
            The sampling frequency (in Hz).
        duration: float
            The data duration (in s).
        start_time: float
            The GPS start-time of the data.
        time_array: array_like
            The array of times, if sampling_frequency and duration not
            given.

        """
        self._infer_time_domain_dependence(start_time=start_time,
                                           sampling_frequency=sampling_frequency,
                                           duration=duration,
                                           time_array=time_array)

        logger.debug('Setting data using provided time_domain_strain')
        if np.shape(time_domain_strain) == np.shape(self.time_array):
            self._time_domain_strain = time_domain_strain
            self._frequency_domain_strain = None
        else:
            raise ValueError("Data times do not match time array")

    def set_from_gwpy_timeseries(self, time_series):
        """ Set the strain data from a gwpy TimeSeries

        This sets the time_domain_strain attribute, the frequency_domain_strain
        is automatically calculated after a low-pass filter and Tukey window
        is applied.

        Parameters
        ----------
        time_series: gwpy.timeseries.timeseries.TimeSeries

        """
        logger.debug('Setting data using provided gwpy TimeSeries object')
        if type(time_series) != gwpy.timeseries.TimeSeries:
            raise ValueError("Input time_series is not a gwpy TimeSeries")
        self._set_time_and_frequency_array_parameters(time_series.sample_rate.value, time_series.epoch.value,
                                                      time_series.duration.value)
        self._time_domain_strain = time_series.value
        self._frequency_domain_strain = None

    def set_from_open_data(
            self, name, start_time, duration=4, outdir='outdir', cache=True,
            **kwargs):
        """ Set the strain data from open LOSC data

        This sets the time_domain_strain attribute, the frequency_domain_strain
        is automatically calculated after a low-pass filter and Tukey window
        is applied.

        Parameters
        ----------
        name: str
            Detector name, e.g., 'H1'.
        start_time: float
            Start GPS time of segment.
        duration: float, optional
            The total time (in seconds) to analyse. Defaults to 4s.
        outdir: str
            Directory where the psd files are saved
        cache: bool, optional
            Whether or not to store/use the acquired data.
        **kwargs:
            All keyword arguments are passed to
            `gwpy.timeseries.TimeSeries.fetch_open_data()`.

        """

        timeseries = tupak.gw.utils.get_open_strain_data(
            name, start_time, start_time + duration, outdir=outdir, cache=cache,
            **kwargs)

        self.set_from_gwpy_timeseries(timeseries)

    def set_from_csv(self, filename):
        """ Set the strain data from a csv file

        Parameters
        ----------
        filename: str
            The path to the file to read in

        """
        timeseries = gwpy.timeseries.TimeSeries.read(filename, format='csv')
        self.set_from_gwpy_timeseries(timeseries)

    def _infer_frequency_domain_dependence(
            self, start_time, sampling_frequency, duration, frequency_array):
        """ Helper function to figure out if the frequency_array, or
            sampling_frequency and duration where given
        """

        if (sampling_frequency is not None) and (duration is not None):
            if frequency_array is not None:
                raise ValueError(
                    "You have given the sampling_frequency, duration, and "
                    "frequency_array")
            frequency_array = utils.create_frequency_series(sampling_frequency=sampling_frequency,
                                                            duration=duration)
        elif frequency_array is not None:
            sampling_frequency, duration = \
                utils.get_sampling_frequency_and_duration_from_frequency_array(frequency_array)
            frequency_array = np.array(frequency_array)
        elif sampling_frequency is None or duration is None:
            raise ValueError(
                "You must provide both sampling_frequency and duration")
        else:
            raise ValueError(
                "Insufficient information given to set frequency_array")
        self._set_time_and_frequency_array_parameters(duration, sampling_frequency, start_time)
        self.frequency_array = frequency_array

    def set_from_frequency_domain_strain(
            self, frequency_domain_strain, sampling_frequency=None,
            duration=None, start_time=0, frequency_array=None):
        """ Set the `frequency_domain_strain` from a numpy array

        Parameters
        ----------
        frequency_domain_strain: array_like
            The data to set.
        sampling_frequency: float
            The sampling frequency (in Hz).
        duration: float
            The data duration (in s).
        start_time: float
            The GPS start-time of the data.
        frequency_array: array_like
            The array of frequencies, if sampling_frequency and duration not
            given.

        """

        self._infer_frequency_domain_dependence(start_time=start_time,
                                                sampling_frequency=sampling_frequency,
                                                duration=duration,
                                                frequency_array=frequency_array)

        logger.debug('Setting data using provided frequency_domain_strain')
        if np.shape(frequency_domain_strain) == np.shape(self.frequency_array):
            self._frequency_domain_strain = frequency_domain_strain
            self.window_factor = 1
        else:
            raise ValueError("Data frequencies do not match frequency_array")

    def set_from_power_spectral_density(
            self, power_spectral_density, sampling_frequency, duration,
            start_time=0):
        """ Set the `frequency_domain_strain` by generating a noise realisation

        Parameters
        ----------
        power_spectral_density: tupak.gw.detector.PowerSpectralDensity
            A PowerSpectralDensity object used to generate the data
        sampling_frequency: float
            The sampling frequency (in Hz)
        duration: float
            The data duration (in s)
        start_time: float
            The GPS start-time of the data

        """

        self._set_time_and_frequency_array_parameters(duration, sampling_frequency, start_time)

        logger.debug(
            'Setting data using noise realization from provided'
            'power_spectal_density')
        frequency_domain_strain, frequency_array = \
            power_spectral_density.get_noise_realisation(
                self.sampling_frequency, self.duration)

        if np.array_equal(frequency_array, self.frequency_array):
            self._frequency_domain_strain = frequency_domain_strain
        else:
            raise ValueError("Data frequencies do not match frequency_array")

    def set_from_zero_noise(self, sampling_frequency, duration, start_time=0):
        """ Set the `frequency_domain_strain` to zero noise

        Parameters
        ----------
        sampling_frequency: float
            The sampling frequency (in Hz)
        duration: float
            The data duration (in s)
        start_time: float
            The GPS start-time of the data

        """

        self._set_time_and_frequency_array_parameters(duration, sampling_frequency, start_time)

        logger.debug('Setting zero noise data')
        self._frequency_domain_strain = np.zeros_like(self.frequency_array,
                                                      dtype=np.complex)

    def set_from_frame_file(
            self, frame_file, sampling_frequency, duration, start_time=0,
            channel=None, buffer_time=1):
        """ Set the `frequency_domain_strain` from a frame fiile

        Parameters
        ----------
        frame_file: str
            File from which to load data.
        channel: str
            Channel to read from frame.
        sampling_frequency: float
            The sampling frequency (in Hz)
        duration: float
            The data duration (in s)
        start_time: float
            The GPS start-time of the data
        buffer_time: float
            Read in data with `start_time-buffer_time` and
            `start_time+duration+buffer_time`

        """

        self._set_time_and_frequency_array_parameters(duration, sampling_frequency, start_time)

        logger.info('Reading data from frame')
        strain = tupak.gw.utils.read_frame_file(
            frame_file, start_time=start_time, end_time=start_time + duration,
            buffer_time=buffer_time, channel=channel,
            resample=sampling_frequency)

        self.set_from_gwpy_timeseries(strain)

    def _set_time_and_frequency_array_parameters(self, duration, sampling_frequency, start_time):
        self.sampling_frequency = sampling_frequency
        self.duration = duration
        self.start_time = start_time


class Interferometer(object):
    """Class for the Interferometer """

    def __init__(self, name, power_spectral_density, minimum_frequency, maximum_frequency,
                 length, latitude, longitude, elevation, xarm_azimuth, yarm_azimuth,
                 xarm_tilt=0., yarm_tilt=0., calibration_model=Recalibrate()):
        """
        Instantiate an Interferometer object.

        Parameters
        ----------
        name: str
            Interferometer name, e.g., H1.
        power_spectral_density: PowerSpectralDensity
            Power spectral density determining the sensitivity of the detector.
        minimum_frequency: float
            Minimum frequency to analyse for detector.
        maximum_frequency: float
            Maximum frequency to analyse for detector.
        length: float
            Length of the interferometer in km.
        latitude: float
            Latitude North in degrees (South is negative).
        longitude: float
            Longitude East in degrees (West is negative).
        elevation: float
            Height above surface in metres.
        xarm_azimuth: float
            Orientation of the x arm in degrees North of East.
        yarm_azimuth: float
            Orientation of the y arm in degrees North of East.
        xarm_tilt: float, optional
            Tilt of the x arm in radians above the horizontal defined by
            ellipsoid earth model in LIGO-T980044-08.
        yarm_tilt: float, optional
            Tilt of the y arm in radians above the horizontal.
        calibration_model: Recalibration
            Calibration model, this applies the calibration correction to the
            template, the default model applies no correction.
        """
        self.__x_updated = False
        self.__y_updated = False
        self.__vertex_updated = False
        self.__detector_tensor_updated = False

        self.name = name
        self.length = length
        self.latitude = latitude
        self.longitude = longitude
        self.elevation = elevation
        self.xarm_azimuth = xarm_azimuth
        self.yarm_azimuth = yarm_azimuth
        self.xarm_tilt = xarm_tilt
        self.yarm_tilt = yarm_tilt
        self.power_spectral_density = power_spectral_density
        self.time_marginalization = False
        self.calibration_model = calibration_model
        self._strain_data = InterferometerStrainData(
            minimum_frequency=minimum_frequency,
            maximum_frequency=maximum_frequency)

    @property
    def minimum_frequency(self):
        return self.strain_data.minimum_frequency

    @minimum_frequency.setter
    def minimum_frequency(self, minimum_frequency):
        self._strain_data.minimum_frequency = minimum_frequency

    @property
    def maximum_frequency(self):
        return self.strain_data.maximum_frequency

    @maximum_frequency.setter
    def maximum_frequency(self, maximum_frequency):
        self._strain_data.maximum_frequency = maximum_frequency

    @property
    def strain_data(self):
        """ A tupak.gw.detector.InterferometerStrainData instance """
        return self._strain_data

    @strain_data.setter
    def strain_data(self, strain_data):
        """ Set the strain_data

        This sets the Interferometer.strain_data equal to the provided
        strain_data. This will override the minimum_frequency and
        maximum_frequency of the provided strain_data object with those of
        the Interferometer object.
        """
        strain_data.minimum_frequency = self.minimum_frequency
        strain_data.maximum_frequency = self.maximum_frequency

        self._strain_data = strain_data

    def set_strain_data_from_frequency_domain_strain(
            self, frequency_domain_strain, sampling_frequency=None,
            duration=None, start_time=0, frequency_array=None):
        """ Set the `Interferometer.strain_data` from a numpy array

        Parameters
        ----------
        frequency_domain_strain: array_like
            The data to set.
        sampling_frequency: float
            The sampling frequency (in Hz).
        duration: float
            The data duration (in s).
        start_time: float
            The GPS start-time of the data.
        frequency_array: array_like
            The array of frequencies, if sampling_frequency and duration not
            given.

        """
        self.strain_data.set_from_frequency_domain_strain(
            frequency_domain_strain=frequency_domain_strain,
            sampling_frequency=sampling_frequency, duration=duration,
            start_time=start_time, frequency_array=frequency_array)

    def set_strain_data_from_power_spectral_density(
            self, sampling_frequency, duration, start_time=0):
        """ Set the `Interferometer.strain_data` from a power spectal density

        This uses the `interferometer.power_spectral_density` object to set
        the `strain_data` to a noise realization. See
        `tupak.gw.detector.InterferometerStrainData` for further information.

        Parameters
        ----------
        sampling_frequency: float
            The sampling frequency (in Hz)
        duration: float
            The data duration (in s)
        start_time: float
            The GPS start-time of the data

        """
        self.strain_data.set_from_power_spectral_density(
            self.power_spectral_density, sampling_frequency=sampling_frequency,
            duration=duration, start_time=start_time)

    def set_strain_data_from_frame_file(
            self, frame_file, sampling_frequency, duration, start_time=0,
            channel=None, buffer_time=1):
        """ Set the `Interferometer.strain_data` from a frame file

        Parameters
        ----------
        frame_file: str
            File from which to load data.
        channel: str
            Channel to read from frame.
        sampling_frequency: float
            The sampling frequency (in Hz)
        duration: float
            The data duration (in s)
        start_time: float
            The GPS start-time of the data
        buffer_time: float
            Read in data with `start_time-buffer_time` and
            `start_time+duration+buffer_time`

        """
        self.strain_data.set_from_frame_file(
            frame_file=frame_file, sampling_frequency=sampling_frequency,
            duration=duration, start_time=start_time,
            channel=channel, buffer_time=buffer_time)

    def set_strain_data_from_csv(self, filename):
        """ Set the `Interferometer.strain_data` from a csv file

        Parameters
        ----------
        filename: str
            The path to the file to read in

        """
        self.strain_data.set_from_csv(filename)

    def set_strain_data_from_zero_noise(
            self, sampling_frequency, duration, start_time=0):
        """ Set the `Interferometer.strain_data` to zero noise

        Parameters
        ----------
        sampling_frequency: float
            The sampling frequency (in Hz)
        duration: float
            The data duration (in s)
        start_time: float
            The GPS start-time of the data

        """

        self.strain_data.set_from_zero_noise(
            sampling_frequency=sampling_frequency, duration=duration,
            start_time=start_time)

    @property
    def latitude(self):
        """ Saves latitude in rad internally. Updates related quantities if set to a different value.

        Returns
        -------
        float: The latitude position of the detector in degree
        """
        return self.__latitude * 180 / np.pi

    @latitude.setter
    def latitude(self, latitude):
        self.__latitude = latitude * np.pi / 180
        self.__x_updated = False
        self.__y_updated = False
        self.__vertex_updated = False

    @property
    def longitude(self):
        """ Saves longitude in rad internally. Updates related quantities if set to a different value.

        Returns
        -------
        float: The longitude position of the detector in degree
        """
        return self.__longitude * 180 / np.pi

    @longitude.setter
    def longitude(self, longitude):
        self.__longitude = longitude * np.pi / 180
        self.__x_updated = False
        self.__y_updated = False
        self.__vertex_updated = False

    @property
    def elevation(self):
        """ Updates related quantities if set to a different values.

        Returns
        -------
        float: The height about the surface in meters
        """
        return self.__elevation

    @elevation.setter
    def elevation(self, elevation):
        self.__elevation = elevation
        self.__vertex_updated = False

    @property
    def xarm_azimuth(self):
        """ Saves the x-arm azimuth in rad internally. Updates related quantities if set to a different values.

        Returns
        -------
        float: The x-arm azimuth in degrees.

        """
        return self.__xarm_azimuth * 180 / np.pi

    @xarm_azimuth.setter
    def xarm_azimuth(self, xarm_azimuth):
        self.__xarm_azimuth = xarm_azimuth * np.pi / 180
        self.__x_updated = False

    @property
    def yarm_azimuth(self):
        """ Saves the y-arm azimuth in rad internally. Updates related quantities if set to a different values.

        Returns
        -------
        float: The y-arm azimuth in degrees.

        """
        return self.__yarm_azimuth * 180 / np.pi

    @yarm_azimuth.setter
    def yarm_azimuth(self, yarm_azimuth):
        self.__yarm_azimuth = yarm_azimuth * np.pi / 180
        self.__y_updated = False

    @property
    def xarm_tilt(self):
        """ Updates related quantities if set to a different values.

        Returns
        -------
        float: The x-arm tilt in radians.

        """
        return self.__xarm_tilt

    @xarm_tilt.setter
    def xarm_tilt(self, xarm_tilt):
        self.__xarm_tilt = xarm_tilt
        self.__x_updated = False

    @property
    def yarm_tilt(self):
        """ Updates related quantities if set to a different values.

        Returns
        -------
        float: The y-arm tilt in radians.

        """
        return self.__yarm_tilt

    @yarm_tilt.setter
    def yarm_tilt(self, yarm_tilt):
        self.__yarm_tilt = yarm_tilt
        self.__y_updated = False

    @property
    def vertex(self):
        """ Position of the IFO vertex in geocentric coordinates in meters.

        Is automatically updated if related quantities are modified.

        Returns
        -------
        array_like: A 3D array representation of the vertex
        """
        if not self.__vertex_updated:
            self.__vertex = tupak.gw.utils.get_vertex_position_geocentric(self.__latitude, self.__longitude,
                                                                          self.elevation)
            self.__vertex_updated = True
        return self.__vertex

    @property
    def x(self):
        """ A unit vector along the x-arm

        Is automatically updated if related quantities are modified.

        Returns
        -------
        array_like: A 3D array representation of a unit vector along the x-arm

        """
        if not self.__x_updated:
            self.__x = self.unit_vector_along_arm('x')
            self.__x_updated = True
            self.__detector_tensor_updated = False
        return self.__x

    @property
    def y(self):
        """ A unit vector along the y-arm

        Is automatically updated if related quantities are modified.

        Returns
        -------
        array_like: A 3D array representation of a unit vector along the y-arm

        """
        if not self.__y_updated:
            self.__y = self.unit_vector_along_arm('y')
            self.__y_updated = True
            self.__detector_tensor_updated = False
        return self.__y

    @property
    def detector_tensor(self):
        """
        Calculate the detector tensor from the unit vectors along each arm of the detector.

        See Eq. B6 of arXiv:gr-qc/0008066

        Is automatically updated if related quantities are modified.

        Returns
        -------
        array_like: A 3x3 array representation of the detector tensor

        """
        if not self.__detector_tensor_updated:
            self.__detector_tensor = 0.5 * (np.einsum('i,j->ij', self.x, self.x) - np.einsum('i,j->ij', self.y, self.y))
            self.__detector_tensor_updated = True
        return self.__detector_tensor

    def antenna_response(self, ra, dec, time, psi, mode):
        """
        Calculate the antenna response function for a given sky location

        See Nishizawa et al. (2009) arXiv:0903.0528 for definitions of the polarisation tensors.
        [u, v, w] represent the Earth-frame
        [m, n, omega] represent the wave-frame
        Note: there is a typo in the definition of the wave-frame in Nishizawa et al.

        Parameters
        -------
        ra: float
            right ascension in radians
        dec: float
            declination in radians
        time: float
            geocentric GPS time
        psi: float
            binary polarisation angle counter-clockwise about the direction of propagation
        mode: str
            polarisation mode (e.g. 'plus', 'cross')

        Returns
        -------
        array_like: A 3x3 array representation of the antenna response for the specified mode

        """
        polarization_tensor = tupak.gw.utils.get_polarization_tensor(ra, dec, time, psi, mode)
        return np.einsum('ij,ij->', self.detector_tensor, polarization_tensor)

    def get_detector_response(self, waveform_polarizations, parameters):
        """ Get the detector response for a particular waveform

        Parameters
        -------
        waveform_polarizations: dict
            polarizations of the waveform
        parameters: dict
            parameters describing position and time of arrival of the signal

        Returns
        -------
        array_like: A 3x3 array representation of the detector response (signal observed in the interferometer)
        """
        signal = {}
        for mode in waveform_polarizations.keys():
            det_response = self.antenna_response(
                parameters['ra'],
                parameters['dec'],
                parameters['geocent_time'],
                parameters['psi'], mode)

            signal[mode] = waveform_polarizations[mode] * det_response
        signal_ifo = sum(signal.values())

        signal_ifo *= self.strain_data.frequency_mask

        time_shift = self.time_delay_from_geocenter(
            parameters['ra'],
            parameters['dec'],
            self.strain_data.start_time)
        if self.time_marginalization:
            dt = time_shift
            # when marginalizing over time we only care about relative time shifts
            # between detectors and marginalized over all candidate coalescence times
        else:
            dt = self.strain_data.start_time - (parameters['geocent_time'] - time_shift)

        signal_ifo = signal_ifo * np.exp(
            -1j * 2 * np.pi * dt * self.frequency_array)

        signal_ifo *= self.calibration_model.get_calibration_factor(
            self.frequency_array, prefix='recalib_{}_'.format(self.name), **parameters)

        return signal_ifo

    def inject_signal(self, parameters=None, injection_polarizations=None,
                      waveform_generator=None):
        """ Inject a signal into noise

        Parameters
        ----------
        parameters: dict
            Parameters of the injection.
        injection_polarizations: dict
           Polarizations of waveform to inject, output of
           `waveform_generator.frequency_domain_strain()`. If
           `waveform_generator` is also given, the injection_polarizations will
           be calculated directly and this argument can be ignored.
        waveform_generator: tupak.gw.waveform_generator
            A WaveformGenerator instance using the source model to inject. If
            `injection_polarizations` is given, this will be ignored.

        Note
        -------
        if your signal takes a substantial amount of time to generate, or
        you experience buggy behaviour. It is preferable to provide the
        injection_polarizations directly.

        Returns
        -------
        injection_polarizations: dict

        """

        if injection_polarizations is None:
            if waveform_generator is not None:
                waveform_generator.parameters = parameters
                injection_polarizations = waveform_generator.frequency_domain_strain()
            else:
                raise ValueError(
                    "inject_signal needs one of waveform_generator or "
                    "injection_polarizations.")

            if injection_polarizations is None:
                raise ValueError(
                    'Trying to inject signal which is None. The most likely cause'
                    ' is that waveform_generator.frequency_domain_strain returned'
                    ' None. This can be caused if, e.g., mass_2 > mass_1.')

        if not self.strain_data.time_within_data(parameters['geocent_time']):
            logger.warning(
                'Injecting signal outside segment, start_time={}, merger time={}.'
                    .format(self.strain_data.start_time, parameters['geocent_time']))

        signal_ifo = self.get_detector_response(injection_polarizations, parameters)
        if np.shape(self.frequency_domain_strain).__eq__(np.shape(signal_ifo)):
            self.strain_data.frequency_domain_strain = \
                signal_ifo + self.strain_data.frequency_domain_strain
        else:
            logger.info('Injecting into zero noise.')
            self.set_strain_data_from_frequency_domain_strain(
                signal_ifo,
                sampling_frequency=self.strain_data.sampling_frequency,
                duration=self.strain_data.duration,
                start_time=self.strain_data.start_time)
        opt_snr = np.sqrt(tupak.gw.utils.optimal_snr_squared(
            signal=signal_ifo, interferometer=self,
            duration=self.strain_data.duration).real)
        mf_snr = np.sqrt(tupak.gw.utils.matched_filter_snr_squared(
            signal=signal_ifo, interferometer=self,
            duration=self.strain_data.duration).real)

        logger.info("Injected signal in {}:".format(self.name))
        logger.info("  optimal SNR = {:.2f}".format(opt_snr))
        logger.info("  matched filter SNR = {:.2f}".format(mf_snr))
        for key in parameters:
            logger.info('  {} = {}'.format(key, parameters[key]))

        return injection_polarizations

    def unit_vector_along_arm(self, arm):
        """
        Calculate the unit vector pointing along the specified arm in cartesian Earth-based coordinates.

        See Eqs. B14-B17 in arXiv:gr-qc/0008066

        Parameters
        -------
        arm: str
            'x' or 'y' (arm of the detector)

        Returns
        -------
        array_like: 3D unit vector along arm in cartesian Earth-based coordinates

        Raises
        -------
        ValueError: If arm is neither 'x' nor 'y'

        """
        if arm == 'x':
            return self.__calculate_arm(self.__xarm_tilt, self.__xarm_azimuth)
        elif arm == 'y':
            return self.__calculate_arm(self.__yarm_tilt, self.__yarm_azimuth)
        else:
            raise ValueError("Arm must either be 'x' or 'y'.")

    def __calculate_arm(self, arm_tilt, arm_azimuth):
        e_long = np.array([-np.sin(self.__longitude), np.cos(self.__longitude), 0])
        e_lat = np.array([-np.sin(self.__latitude) * np.cos(self.__longitude),
                          -np.sin(self.__latitude) * np.sin(self.__longitude), np.cos(self.__latitude)])
        e_h = np.array([np.cos(self.__latitude) * np.cos(self.__longitude),
                        np.cos(self.__latitude) * np.sin(self.__longitude), np.sin(self.__latitude)])

        return np.cos(arm_tilt) * np.cos(arm_azimuth) * e_long + \
               np.cos(arm_tilt) * np.sin(arm_azimuth) * e_lat + \
               np.sin(arm_tilt) * e_h

    @property
    def amplitude_spectral_density_array(self):
        """ Returns the amplitude spectral density (ASD) given we know a power spectral denstiy (PSD)

        Returns
        -------
        array_like: An array representation of the ASD

        """
        return self.power_spectral_density_array ** 0.5

    @property
    def power_spectral_density_array(self):
        """ Returns the power spectral density (PSD)

        This accounts for whether the data in the interferometer has been windowed.

        Returns
        -------
        array_like: An array representation of the PSD

        """
        return self.power_spectral_density.power_spectral_density_interpolated(self.frequency_array) \
               * self.strain_data.window_factor

    @property
    def frequency_array(self):
        return self.strain_data.frequency_array

    @property
    def frequency_mask(self):
        return self.strain_data.frequency_mask

    @property
    def frequency_domain_strain(self):
        """ The frequency domain strain in units of strain / Hz """
        return self.strain_data.frequency_domain_strain

    def time_delay_from_geocenter(self, ra, dec, time):
        """
        Calculate the time delay from the geocenter for the interferometer.

        Use the time delay function from utils.

        Parameters
        -------
        ra: float
            right ascension of source in radians
        dec: float
            declination of source in radians
        time: float
            GPS time

        Returns
        -------
        float: The time delay from geocenter in seconds
        """
        return tupak.gw.utils.time_delay_geocentric(self.vertex, np.array([0, 0, 0]), ra, dec, time)

    def vertex_position_geocentric(self):
        """
        Calculate the position of the IFO vertex in geocentric coordinates in meters.

        Based on arXiv:gr-qc/0008066 Eqs. B11-B13 except for the typo in the definition of the local radius.
        See Section 2.1 of LIGO-T980044-10 for the correct expression

        Returns
        -------
        array_like: A 3D array representation of the vertex
        """
        return tupak.gw.utils.get_vertex_position_geocentric(self.__latitude, self.__longitude, self.__elevation)

    @property
    def whitened_frequency_domain_strain(self):
        """ Calculates the whitened data by dividing data by the amplitude spectral density

        Returns
        -------
        array_like: The whitened data
        """
        return self.strain_data.frequency_domain_strain / self.amplitude_spectral_density_array

    def save_data(self, outdir, label=None):
        """ Creates a save file for the data in plain text format

        Parameters
        ----------
        outdir: str
            The output directory in which the data is supposed to be saved
        label: str
            The name of the output files
        """
        np.savetxt('{}/{}_frequency_domain_data.dat'.format(outdir, self.name),
                   np.array(
                       [self.frequency_array,
                        self.frequency_domain_strain.real,
                        self.frequency_domain_strain.imag]).T,
                   header='f real_h(f) imag_h(f)')
        if label is None:
            filename = '{}/{}_psd.dat'.format(outdir, self.name)
        else:
            filename = '{}/{}_{}_psd.dat'.format(outdir, self.name, label)
        np.savetxt(filename,
                   np.array(
                       [self.frequency_array,
                        self.amplitude_spectral_density_array]).T,
                   header='f h(f)')

    def plot_data(self, signal=None, outdir='.', label=None):
        if utils.command_line_args.test:
            return

        fig, ax = plt.subplots()
        ax.loglog(self.frequency_array,
                  np.abs(self.frequency_domain_strain),
                  color='C0', label=self.name)
        ax.loglog(self.frequency_array,
                  self.amplitude_spectral_density_array,
                  color='C1', lw=0.5, label=self.name + ' ASD')
        if signal is not None:
            ax.loglog(self.frequency_array, abs(signal), color='C2',
                      label='Signal')
        ax.grid('on')
        ax.set_ylabel(r'strain [strain/$\sqrt{\rm Hz}$]')
        ax.set_xlabel(r'frequency [Hz]')
        ax.set_xlim(20, 2000)
        ax.legend(loc='best')
        if label is None:
            fig.savefig(
                '{}/{}_frequency_domain_data.png'.format(outdir, self.name))
        else:
            fig.savefig(
                '{}/{}_{}_frequency_domain_data.png'.format(
                    outdir, self.name, label))


class TriangularInterferometer(InterferometerList):

    def __init__(self, name, power_spectral_density, minimum_frequency, maximum_frequency,
                 length, latitude, longitude, elevation, xarm_azimuth, yarm_azimuth,
                 xarm_tilt=0., yarm_tilt=0.):
        InterferometerList.__init__(self, [])
        self.name = name
        # for attr in ['power_spectral_density', 'minimum_frequency', 'maximum_frequency']:
        if isinstance(power_spectral_density, PowerSpectralDensity):
            power_spectral_density = [power_spectral_density] * 3
        if isinstance(minimum_frequency, float) or isinstance(minimum_frequency, int):
            minimum_frequency = [minimum_frequency] * 3
        if isinstance(maximum_frequency, float) or isinstance(maximum_frequency, int):
            maximum_frequency = [maximum_frequency] * 3

        for ii in range(3):
            self.append(Interferometer(
                '{}{}'.format(name, ii + 1), power_spectral_density[ii], minimum_frequency[ii], maximum_frequency[ii],
                length, latitude, longitude, elevation, xarm_azimuth, yarm_azimuth, xarm_tilt, yarm_tilt))

            xarm_azimuth += 240
            yarm_azimuth += 240

            latitude += np.arctan(length * np.sin(xarm_azimuth * np.pi / 180) * 1e3 / utils.radius_of_earth)
            longitude += np.arctan(length * np.cos(xarm_azimuth * np.pi / 180) * 1e3 / utils.radius_of_earth)


class PowerSpectralDensity(object):

    def __init__(self, **kwargs):
        """
        Instantiate a new PowerSpectralDensity object.

        If called with no argument, `PowerSpectralDensity()` will return an
        empty instance which can be filled with one of the `set_from` methods.
        You can also initialise a new PowerSpectralDensity object giving the
        arguments of any `set_from` method and an attempt will be made to use
        this information to load/create the power spectral density.

        Example
        -------
        Using the `set_from` method directly (here `psd_file` is a string
        containing the path to the file to load):
        >>> power_spectral_density = PowerSpectralDensity()
        >>> power_spectral_density.set_from_power_spectral_density_file(psd_file)

        Alternatively (and equivalently) setting the psd_file directly:
        >>> power_spectral_density = PowerSpectralDensity(psd_file=psd_file)

        Note: for the "direct" method to work, you must provide the input
        as a keyword argument as above.

        Attributes
        ----------
        amplitude_spectral_density: array_like
            Array representation of the ASD
        amplitude_spectral_density_file: str
            Name of the ASD file
        frequency_array: array_like
            Array containing the frequencies of the ASD/PSD values
        power_spectral_density: array_like
            Array representation of the PSD
        power_spectral_density_file: str
            Name of the PSD file
        power_spectral_density_interpolated: scipy.interpolated.interp1d
            Interpolated function of the PSD

        """
        self.__power_spectral_density = None
        self.__amplitude_spectral_density = None

        self.frequency_array = []
        self.power_spectral_density_interpolated = None

        for key in kwargs:
            try:
                expanded_key = (key.replace('psd', 'power_spectral_density')
                                .replace('asd', 'amplitude_spectral_density'))
                m = getattr(self, 'set_from_{}'.format(expanded_key))
                m(**kwargs)
            except AttributeError:
                logger.info("Tried setting PSD from init kwarg {} and failed".format(key))

    def set_from_amplitude_spectral_density_file(self, asd_file):
        """ Set the amplitude spectral density from a given file

        Parameters
        ----------
        asd_file: str
            File containing amplitude spectral density, format 'f h_f'

        """

        self.amplitude_spectral_density_file = asd_file
        self.import_amplitude_spectral_density()
        if min(self.amplitude_spectral_density) < 1e-30:
            logger.warning("You specified an amplitude spectral density file.")
            logger.warning("{} WARNING {}".format("*" * 30, "*" * 30))
            logger.warning("The minimum of the provided curve is {:.2e}.".format(
                min(self.amplitude_spectral_density)))
            logger.warning(
                "You may have intended to provide this as a power spectral density.")

    def set_from_power_spectral_density_file(self, psd_file):
        """ Set the power spectral density from a given file

        Parameters
        ----------
        psd_file: str, optional
            File containing power spectral density, format 'f h_f'

        """

        self.power_spectral_density_file = psd_file
        self.import_power_spectral_density()
        if min(self.power_spectral_density) > 1e-30:
            logger.warning("You specified a power spectral density file.")
            logger.warning("{} WARNING {}".format("*" * 30, "*" * 30))
            logger.warning("The minimum of the provided curve is {:.2e}.".format(
                min(self.power_spectral_density)))
            logger.warning(
                "You may have intended to provide this as an amplitude spectral density.")

    def set_from_frame_file(self, frame_file, psd_start_time, psd_duration,
                            fft_length=4, sampling_frequency=4096, roll_off=0.1,
                            channel=None):
        """ Generate power spectral density from a frame file

        Parameters
        ----------
        frame_file: str, optional
            Frame file to read data from.
        psd_start_time: float
            Beginning of segment to analyse.
        psd_duration: float, optional
            Duration of data (in seconds) to generate PSD from.
        fft_length: float, optional
            Number of seconds in a single fft.
        sampling_frequency: float, optional
            Sampling frequency for time series.
            This is twice the maximum frequency.
        roll_off: float, optional
            Rise time in seconds of tukey window.
        channel: str, optional
            Name of channel to use to generate PSD.

        """

        strain = tupak.gw.detector.InterferometerStrainData(roll_off=roll_off)
        strain.set_from_frame_file(
            frame_file, start_time=psd_start_time, duration=psd_duration,
            channel=channel, sampling_frequency=sampling_frequency)

        f, psd = strain.create_power_spectral_density(fft_length=fft_length)
        self.frequency_array = f
        self.power_spectral_density = psd

    def set_from_amplitude_spectral_density_array(self, frequency_array,
                                                  asd_array):
        self.frequency_array = frequency_array
        self.amplitude_spectral_density = asd_array

    def set_from_power_spectral_density_array(self, frequency_array, psd_array):
        self.frequency_array = frequency_array
        self.power_spectral_density = psd_array

    def set_from_aLIGO(self):
        psd_file = 'aLIGO_ZERO_DET_high_P_psd.txt'
        logger.info("No power spectral density provided, using aLIGO,"
                    "zero detuning, high power.")
        self.set_from_power_spectral_density_file(psd_file)

    @property
    def power_spectral_density(self):
        if self.__power_spectral_density is not None:
            return self.__power_spectral_density
        else:
            self.set_to_aLIGO()
            return self.__power_spectral_density

    @power_spectral_density.setter
    def power_spectral_density(self, power_spectral_density):
        self._check_frequency_array_matches_density_array(power_spectral_density)
        self.__power_spectral_density = power_spectral_density
        self._interpolate_power_spectral_density()
        self.__amplitude_spectral_density = power_spectral_density ** 0.5

    @property
    def amplitude_spectral_density(self):
        return self.__amplitude_spectral_density

    @amplitude_spectral_density.setter
    def amplitude_spectral_density(self, amplitude_spectral_density):
        self._check_frequency_array_matches_density_array(amplitude_spectral_density)
        self.__amplitude_spectral_density = amplitude_spectral_density
        self.__power_spectral_density = amplitude_spectral_density ** 2
        self._interpolate_power_spectral_density()

    def import_amplitude_spectral_density(self):
        """
        Automagically load one of the amplitude spectral density curves
        contained in the noise_curves directory.

        Test if the file contains a path (i.e., contains '/').
        If not assume the file is in the default directory.
        """

        if '/' not in self.amplitude_spectral_density_file:
            self.amplitude_spectral_density_file = os.path.join(
                os.path.dirname(__file__), 'noise_curves',
                self.amplitude_spectral_density_file)

        self.frequency_array, self.amplitude_spectral_density = np.genfromtxt(
            self.amplitude_spectral_density_file).T

    def import_power_spectral_density(self):
        """
        Automagically load one of the power spectral density curves contained
        in the noise_curves directory.

        Test if the file contains a path (i.e., contains '/').
        If not assume the file is in the default directory.
        """
        if '/' not in self.power_spectral_density_file:
            self.power_spectral_density_file = os.path.join(
                os.path.dirname(__file__), 'noise_curves',
                self.power_spectral_density_file)
        self.frequency_array, self.power_spectral_density = np.genfromtxt(
            self.power_spectral_density_file).T

    def _check_frequency_array_matches_density_array(self, density_array):
        """Check the provided frequency and spectral density arrays match."""
        try:
            self.frequency_array - density_array
        except ValueError as e:
            raise (e, 'Provided spectral density does not match frequency array. Not updating.')

    def _interpolate_power_spectral_density(self):
        """Interpolate the loaded power spectral density so it can be resampled
           for arbitrary frequency arrays.
        """
        self.power_spectral_density_interpolated = interp1d(
            self.frequency_array, self.power_spectral_density, bounds_error=False,
            fill_value=np.inf)

    def get_noise_realisation(self, sampling_frequency, duration):
        """
        Generate frequency Gaussian noise scaled to the power spectral density.

        Parameters
        -------
        sampling_frequency: float
            sampling frequency of noise
        duration: float
            duration of noise

        Returns
        -------
        array_like: frequency domain strain of this noise realisation
        array_like: frequencies related to the frequency domain strain

        """
        white_noise, frequencies = utils.create_white_noise(sampling_frequency, duration)
        frequency_domain_strain = self.power_spectral_density_interpolated(frequencies) ** 0.5 * white_noise
        out_of_bounds = (frequencies < min(self.frequency_array)) | (frequencies > max(self.frequency_array))
        frequency_domain_strain[out_of_bounds] = 0 * (1 + 1j)
        return frequency_domain_strain, frequencies


def get_empty_interferometer(name):
    """
    Get an interferometer with standard parameters for known detectors.

    These objects do not have any noise instantiated.

    The available instruments are:
        H1, L1, V1, GEO600, CE

    Detector positions taken from:
        L1/H1: LIGO-T980044-10
        V1/GEO600: arXiv:gr-qc/0008066 [45]
        CE: located at the site of H1

    Detector sensitivities:
        H1/L1/V1: https://dcc.ligo.org/LIGO-P1200087-v42/public
        GEO600: http://www.geo600.org/1032083/GEO600_Sensitivity_Curves
        CE: https://dcc.ligo.org/LIGO-P1600143/public


    Parameters
    ----------
    name: str
        Interferometer identifier.

    Returns
    -------
    interferometer: Interferometer
        Interferometer instance
    """
    filename = os.path.join(os.path.dirname(__file__), 'detectors', '{}.interferometer'.format(name))
    try:
        interferometer = load_interferometer(filename)
        return interferometer
    except FileNotFoundError:
        logger.warning('Interferometer {} not implemented'.format(name))


def load_interferometer(filename):
    """Load an interferometer from a file."""
    parameters = dict()
    with open(filename, 'r') as parameter_file:
        lines = parameter_file.readlines()
        for line in lines:
            if line[0] == '#':
                continue
            split_line = line.split('=')
            key = split_line[0].strip()
            value = eval('='.join(split_line[1:]))
            parameters[key] = value
    if 'shape' not in parameters.keys():
        interferometer = Interferometer(**parameters)
        logger.debug('Assuming L shape for {}'.format('name'))
    elif parameters['shape'].lower() in ['l', 'ligo']:
        parameters.pop('shape')
        interferometer = Interferometer(**parameters)
    elif parameters['shape'].lower() in ['triangular', 'triangle']:
        parameters.pop('shape')
        interferometer = TriangularInterferometer(**parameters)
    else:
        raise IOError("{} could not be loaded. Invalid parameter 'shape'.".format(filename))
    return interferometer


def get_interferometer_with_open_data(
        name, trigger_time, duration=4, start_time=None, roll_off=0.4,
        psd_offset=-1024, psd_duration=100, cache=True, outdir='outdir',
        label=None, plot=True, filter_freq=None, **kwargs):
    """
    Helper function to obtain an Interferometer instance with appropriate
    PSD and data, given an center_time.

    Parameters
    ----------

    name: str
        Detector name, e.g., 'H1'.
    trigger_time: float
        Trigger GPS time.
    duration: float, optional
        The total time (in seconds) to analyse. Defaults to 4s.
    start_time: float, optional
        Beginning of the segment, if None, the trigger is placed 2s before the end
        of the segment.
    roll_off: float
        The roll-off (in seconds) used in the Tukey window.
    psd_offset, psd_duration: float
        The power spectral density (psd) is estimated using data from
        `center_time+psd_offset` to `center_time+psd_offset + psd_duration`.
    cache: bool, optional
        Whether or not to store the acquired data
    outdir: str
        Directory where the psd files are saved
    label: str
        If given, an identifying label used in generating file names.
    plot: bool
        If true, create an ASD + strain plot
    filter_freq: float
        Low pass filter frequency
    **kwargs:
        All keyword arguments are passed to
        `gwpy.timeseries.TimeSeries.fetch_open_data()`.

    Returns
    -------
    tupak.gw.detector.Interferometer: An Interferometer instance with a PSD and frequency-domain strain data.

    """

    logger.warning(
        "Parameter estimation for real interferometer data in tupak is in "
        "alpha testing at the moment: the routines for windowing and filtering"
        " have not been reviewed.")

    utils.check_directory_exists_and_if_not_mkdir(outdir)

    if start_time is None:
        start_time = trigger_time + 2 - duration

    strain = InterferometerStrainData(roll_off=roll_off)
    strain.set_from_open_data(
        name=name, start_time=start_time, duration=duration,
        outdir=outdir, cache=cache, **kwargs)
    strain.low_pass_filter(filter_freq)

    strain_psd = InterferometerStrainData(roll_off=roll_off)
    strain_psd.set_from_open_data(
        name=name, start_time=start_time + duration + psd_offset,
        duration=psd_duration, outdir=outdir, cache=cache, **kwargs)
    # Low pass filter
    strain_psd.low_pass_filter(filter_freq)
    # Create and save PSDs
    psd_frequencies, psd_array = strain_psd.create_power_spectral_density(
        name=name, outdir=outdir, fft_length=strain.duration)

    interferometer = get_empty_interferometer(name)
    interferometer.power_spectral_density = PowerSpectralDensity(
        psd_array=psd_array, frequency_array=psd_frequencies)
    interferometer.strain_data = strain

    if plot:
        interferometer.plot_data(outdir=outdir, label=label)

    return interferometer


def get_interferometer_with_fake_noise_and_injection(
        name, injection_parameters, injection_polarizations=None,
        waveform_generator=None, sampling_frequency=4096, duration=4,
        start_time=None, outdir='outdir', label=None, plot=True, save=True,
        zero_noise=False):
    """
    Helper function to obtain an Interferometer instance with appropriate
    power spectral density and data, given an center_time.

    Note: by default this generates an Interferometer with a power spectral
    density based on advanced LIGO.

    Parameters
    ----------
    name: str
        Detector name, e.g., 'H1'.
    injection_parameters: dict
        injection parameters, needed for sky position and timing
    injection_polarizations: dict
       Polarizations of waveform to inject, output of
       `waveform_generator.frequency_domain_strain()`. If
       `waveform_generator` is also given, the injection_polarizations will
       be calculated directly and this argument can be ignored.
    waveform_generator: tupak.gw.waveform_generator
        A WaveformGenerator instance using the source model to inject. If
        `injection_polarizations` is given, this will be ignored.
    sampling_frequency: float
        sampling frequency for data, should match injection signal
    duration: float
        length of data, should be the same as used for signal generation
    start_time: float
        Beginning of data segment, if None, injection is placed 2s before
        end of segment.
    outdir: str
        directory in which to store output
    label: str
        If given, an identifying label used in generating file names.
    plot: bool
        If true, create an ASD + strain plot
    save: bool
        If true, save frequency domain data and PSD to file
    zero_noise: bool
        If true, set noise to zero.

    Returns
    -------
    tupak.gw.detector.Interferometer: An Interferometer instance with a PSD and frequency-domain strain data.

    """

    utils.check_directory_exists_and_if_not_mkdir(outdir)

    if start_time is None:
        start_time = injection_parameters['geocent_time'] + 2 - duration

    interferometer = get_empty_interferometer(name)
    interferometer.power_spectral_density.set_from_aLIGO()
    if zero_noise:
        interferometer.set_strain_data_from_zero_noise(
            sampling_frequency=sampling_frequency, duration=duration,
            start_time=start_time)
    else:
        interferometer.set_strain_data_from_power_spectral_density(
            sampling_frequency=sampling_frequency, duration=duration,
            start_time=start_time)

    injection_polarizations = interferometer.inject_signal(
        parameters=injection_parameters,
        injection_polarizations=injection_polarizations,
        waveform_generator=waveform_generator)

    signal = interferometer.get_detector_response(
        injection_polarizations, injection_parameters)

    if plot:
        interferometer.plot_data(signal=signal, outdir=outdir, label=label)

    if save:
        interferometer.save_data(outdir, label=label)

    return interferometer


def get_event_data(
        event, interferometer_names=None, duration=4, roll_off=0.4,
        psd_offset=-1024, psd_duration=100, cache=True, outdir='outdir',
        label=None, plot=True, filter_freq=None, **kwargs):
    """
    Get open data for a specified event.

    Parameters
    ----------
    event: str
        Event descriptor, this can deal with some prefixes, e.g., '150914',
        'GW150914', 'LVT151012'
    interferometer_names: list, optional
        List of interferometer identifiers, e.g., 'H1'.
        If None will look for data in 'H1', 'V1', 'L1'
    duration: float
        Time duration to search for.
    roll_off: float
        The roll-off (in seconds) used in the Tukey window.
    psd_offset, psd_duration: float
        The power spectral density (psd) is estimated using data from
        `center_time+psd_offset` to `center_time+psd_offset + psd_duration`.
    cache: bool
        Whether or not to store the acquired data.
    outdir: str
        Directory where the psd files are saved
    label: str
        If given, an identifying label used in generating file names.
    plot: bool
        If true, create an ASD + strain plot
    filter_freq: float
        Low pass filter frequency
    **kwargs:
        All keyword arguments are passed to
        `gwpy.timeseries.TimeSeries.fetch_open_data()`.

    Return
    ------
    list: A list of tupak.gw.detector.Interferometer objects
    """
    event_time = tupak.gw.utils.get_event_time(event)

    interferometers = []

    if interferometer_names is None:
        if utils.command_line_args.detectors:
            interferometer_names = utils.command_line_args.detectors
        else:
            interferometer_names = ['H1', 'L1', 'V1']

    for name in interferometer_names:
        try:
            interferometers.append(get_interferometer_with_open_data(
                name, trigger_time=event_time, duration=duration, roll_off=roll_off,
                psd_offset=psd_offset, psd_duration=psd_duration, cache=cache,
                outdir=outdir, label=label, plot=plot, filter_freq=filter_freq,
                **kwargs))
        except ValueError as e:
            logger.debug("Error raised {}".format(e))
            logger.warning('No data found for {}.'.format(name))

    return InterferometerList(interferometers)<|MERGE_RESOLUTION|>--- conflicted
+++ resolved
@@ -357,13 +357,8 @@
             self.roll_off = roll_off
         elif alpha is not None:
             self.roll_off = alpha * self.duration / 2
-<<<<<<< HEAD
-        window = scipy.signal.windows.tukey(len(self._time_domain_strain), alpha=self.alpha)
-        self.window_factor = np.mean(window ** 2)
-=======
         window = tukey(len(self._time_domain_strain), alpha=self.alpha)
         self.window_factor = np.mean(window**2)
->>>>>>> fec78ee9
         return window
 
     @property
@@ -1202,7 +1197,7 @@
 
         return signal_ifo
 
-    def inject_signal(self, parameters=None, injection_polarizations=None,
+    def inject_signal(self,  parameters=None, injection_polarizations=None,
                       waveform_generator=None):
         """ Inject a signal into noise
 
